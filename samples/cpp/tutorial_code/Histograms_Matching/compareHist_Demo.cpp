/**
 * @file compareHist_Demo.cpp
 * @brief Sample code to use the function compareHist
 * @author OpenCV team
 */

#include "opencv2/highgui/highgui.hpp"
#include "opencv2/imgproc/imgproc.hpp"
#include <iostream>
#include <stdio.h>

using namespace std;
using namespace cv;

/**
 * @function main
 */
int main( int argc, char** argv )
{
    Mat src_base, hsv_base;
    Mat src_test1, hsv_test1;
    Mat src_test2, hsv_test2;
    Mat hsv_half_down;

    /// Load three images with different environment settings
    if( argc < 4 )
    {
        printf("** Error. Usage: ./compareHist_Demo <image_settings0> <image_setting1> <image_settings2>\n");
        return -1;
    }

    src_base = imread( argv[1], 1 );
    src_test1 = imread( argv[2], 1 );
    src_test2 = imread( argv[3], 1 );

<<<<<<< HEAD
   /// Convert to HSV
   cvtColor( src_base, hsv_base, COLOR_BGR2HSV );
   cvtColor( src_test1, hsv_test1, COLOR_BGR2HSV );
   cvtColor( src_test2, hsv_test2, COLOR_BGR2HSV );
=======
    /// Convert to HSV
    cvtColor( src_base, hsv_base, COLOR_BGR2HSV );
    cvtColor( src_test1, hsv_test1, COLOR_BGR2HSV );
    cvtColor( src_test2, hsv_test2, COLOR_BGR2HSV );
>>>>>>> 7703b63c

    hsv_half_down = hsv_base( Range( hsv_base.rows/2, hsv_base.rows - 1 ), Range( 0, hsv_base.cols - 1 ) );

    /// Using 30 bins for hue and 32 for saturation
    int h_bins = 50; int s_bins = 60;
    int histSize[] = { h_bins, s_bins };

    // hue varies from 0 to 256, saturation from 0 to 180
    float s_ranges[] = { 0, 256 };
    float h_ranges[] = { 0, 180 };

    const float* ranges[] = { h_ranges, s_ranges };

    // Use the o-th and 1-st channels
    int channels[] = { 0, 1 };


    /// Histograms
    MatND hist_base;
    MatND hist_half_down;
    MatND hist_test1;
    MatND hist_test2;

    /// Calculate the histograms for the HSV images
    calcHist( &hsv_base, 1, channels, Mat(), hist_base, 2, histSize, ranges, true, false );
    normalize( hist_base, hist_base, 0, 1, NORM_MINMAX, -1, Mat() );

    calcHist( &hsv_half_down, 1, channels, Mat(), hist_half_down, 2, histSize, ranges, true, false );
    normalize( hist_half_down, hist_half_down, 0, 1, NORM_MINMAX, -1, Mat() );

    calcHist( &hsv_test1, 1, channels, Mat(), hist_test1, 2, histSize, ranges, true, false );
    normalize( hist_test1, hist_test1, 0, 1, NORM_MINMAX, -1, Mat() );

    calcHist( &hsv_test2, 1, channels, Mat(), hist_test2, 2, histSize, ranges, true, false );
    normalize( hist_test2, hist_test2, 0, 1, NORM_MINMAX, -1, Mat() );

    /// Apply the histogram comparison methods
    for( int i = 0; i < 4; i++ )
    {
        int compare_method = i;
        double base_base = compareHist( hist_base, hist_base, compare_method );
        double base_half = compareHist( hist_base, hist_half_down, compare_method );
        double base_test1 = compareHist( hist_base, hist_test1, compare_method );
        double base_test2 = compareHist( hist_base, hist_test2, compare_method );

        printf( " Method [%d] Perfect, Base-Half, Base-Test(1), Base-Test(2) : %f, %f, %f, %f \n", i, base_base, base_half , base_test1, base_test2 );
    }

    printf( "Done \n" );

    return 0;
}<|MERGE_RESOLUTION|>--- conflicted
+++ resolved
@@ -33,17 +33,10 @@
     src_test1 = imread( argv[2], 1 );
     src_test2 = imread( argv[3], 1 );
 
-<<<<<<< HEAD
-   /// Convert to HSV
-   cvtColor( src_base, hsv_base, COLOR_BGR2HSV );
-   cvtColor( src_test1, hsv_test1, COLOR_BGR2HSV );
-   cvtColor( src_test2, hsv_test2, COLOR_BGR2HSV );
-=======
     /// Convert to HSV
     cvtColor( src_base, hsv_base, COLOR_BGR2HSV );
     cvtColor( src_test1, hsv_test1, COLOR_BGR2HSV );
     cvtColor( src_test2, hsv_test2, COLOR_BGR2HSV );
->>>>>>> 7703b63c
 
     hsv_half_down = hsv_base( Range( hsv_base.rows/2, hsv_base.rows - 1 ), Range( 0, hsv_base.cols - 1 ) );
 
