#include "opencv2/highgui/highgui.hpp"
#include "opencv2/calib3d/calib3d.hpp"
#include "opencv2/imgproc/imgproc.hpp"
#include "opencv2/features2d/features2d.hpp"
#include "opencv2/nonfree/nonfree.hpp"

#include <iostream>

using namespace cv;
using namespace std;

static void help(char** argv)
{
    cout << "\nThis program demonstrats keypoint finding and matching between 2 images using features2d framework.\n"
     << "   In one case, the 2nd image is synthesized by homography from the first, in the second case, there are 2 images\n"
     << "\n"
     << "Case1: second image is obtained from the first (given) image using random generated homography matrix\n"
     << argv[0] << " [detectorType] [descriptorType] [matcherType] [matcherFilterType] [image] [evaluate(0 or 1)]\n"
     << "Example of case1:\n"
     << "./descriptor_extractor_matcher SURF SURF FlannBased NoneFilter cola.jpg 0\n"
     << "\n"
     << "Case2: both images are given. If ransacReprojThreshold>=0 then homography matrix are calculated\n"
     << argv[0] << " [detectorType] [descriptorType] [matcherType] [matcherFilterType] [image1] [image2] [ransacReprojThreshold]\n"
     << "\n"
     << "Matches are filtered using homography matrix in case1 and case2 (if ransacReprojThreshold>=0)\n"
     << "Example of case2:\n"
     << "./descriptor_extractor_matcher SURF SURF BruteForce CrossCheckFilter cola1.jpg cola2.jpg 3\n"
     << "\n"
     << "Possible detectorType values: see in documentation on createFeatureDetector().\n"
     << "Possible descriptorType values: see in documentation on createDescriptorExtractor().\n"
     << "Possible matcherType values: see in documentation on createDescriptorMatcher().\n"
     << "Possible matcherFilterType values: NoneFilter, CrossCheckFilter." << endl;
}

#define DRAW_RICH_KEYPOINTS_MODE     0
#define DRAW_OUTLIERS_MODE           0

const string winName = "correspondences";

enum { NONE_FILTER = 0, CROSS_CHECK_FILTER = 1 };

static int getMatcherFilterType( const string& str )
{
    if( str == "NoneFilter" )
        return NONE_FILTER;
    if( str == "CrossCheckFilter" )
        return CROSS_CHECK_FILTER;
    CV_Error(Error::StsBadArg, "Invalid filter name");
    return -1;
}

static void simpleMatching( Ptr<DescriptorMatcher>& descriptorMatcher,
                     const Mat& descriptors1, const Mat& descriptors2,
                     vector<DMatch>& matches12 )
{
    vector<DMatch> matches;
    descriptorMatcher->match( descriptors1, descriptors2, matches12 );
}

static void crossCheckMatching( Ptr<DescriptorMatcher>& descriptorMatcher,
                         const Mat& descriptors1, const Mat& descriptors2,
                         vector<DMatch>& filteredMatches12, int knn=1 )
{
    filteredMatches12.clear();
    vector<vector<DMatch> > matches12, matches21;
    descriptorMatcher->knnMatch( descriptors1, descriptors2, matches12, knn );
    descriptorMatcher->knnMatch( descriptors2, descriptors1, matches21, knn );
    for( size_t m = 0; m < matches12.size(); m++ )
    {
        bool findCrossCheck = false;
        for( size_t fk = 0; fk < matches12[m].size(); fk++ )
        {
            DMatch forward = matches12[m][fk];

            for( size_t bk = 0; bk < matches21[forward.trainIdx].size(); bk++ )
            {
                DMatch backward = matches21[forward.trainIdx][bk];
                if( backward.trainIdx == forward.queryIdx )
                {
                    filteredMatches12.push_back(forward);
                    findCrossCheck = true;
                    break;
                }
            }
            if( findCrossCheck ) break;
        }
    }
}

static void warpPerspectiveRand( const Mat& src, Mat& dst, Mat& H, RNG& rng )
{
    H.create(3, 3, CV_32FC1);
    H.at<float>(0,0) = rng.uniform( 0.8f, 1.2f);
    H.at<float>(0,1) = rng.uniform(-0.1f, 0.1f);
    H.at<float>(0,2) = rng.uniform(-0.1f, 0.1f)*src.cols;
    H.at<float>(1,0) = rng.uniform(-0.1f, 0.1f);
    H.at<float>(1,1) = rng.uniform( 0.8f, 1.2f);
    H.at<float>(1,2) = rng.uniform(-0.1f, 0.1f)*src.rows;
    H.at<float>(2,0) = rng.uniform( -1e-4f, 1e-4f);
    H.at<float>(2,1) = rng.uniform( -1e-4f, 1e-4f);
    H.at<float>(2,2) = rng.uniform( 0.8f, 1.2f);

    warpPerspective( src, dst, H, src.size() );
}

static void doIteration( const Mat& img1, Mat& img2, bool isWarpPerspective,
                  vector<KeyPoint>& keypoints1, const Mat& descriptors1,
                  Ptr<FeatureDetector>& detector, Ptr<DescriptorExtractor>& descriptorExtractor,
                  Ptr<DescriptorMatcher>& descriptorMatcher, int matcherFilter, bool eval,
                  double ransacReprojThreshold, RNG& rng )
{
    CV_Assert( !img1.empty() );
    Mat H12;
    if( isWarpPerspective )
        warpPerspectiveRand(img1, img2, H12, rng );
    else
        CV_Assert( !img2.empty()/* && img2.cols==img1.cols && img2.rows==img1.rows*/ );

    cout << endl << "< Extracting keypoints from second image..." << endl;
    vector<KeyPoint> keypoints2;
    detector->detect( img2, keypoints2 );
    cout << keypoints2.size() << " points" << endl << ">" << endl;

    if( !H12.empty() && eval )
    {
        cout << "< Evaluate feature detector..." << endl;
        float repeatability;
        int correspCount;
        evaluateFeatureDetector( img1, img2, H12, &keypoints1, &keypoints2, repeatability, correspCount );
        cout << "repeatability = " << repeatability << endl;
        cout << "correspCount = " << correspCount << endl;
        cout << ">" << endl;
    }

    cout << "< Computing descriptors for keypoints from second image..." << endl;
    Mat descriptors2;
    descriptorExtractor->compute( img2, keypoints2, descriptors2 );
    cout << ">" << endl;

    cout << "< Matching descriptors..." << endl;
    vector<DMatch> filteredMatches;
    switch( matcherFilter )
    {
    case CROSS_CHECK_FILTER :
        crossCheckMatching( descriptorMatcher, descriptors1, descriptors2, filteredMatches, 1 );
        break;
    default :
        simpleMatching( descriptorMatcher, descriptors1, descriptors2, filteredMatches );
    }
    cout << ">" << endl;

    if( !H12.empty() && eval )
    {
        cout << "< Evaluate descriptor matcher..." << endl;
        vector<Point2f> curve;
        Ptr<GenericDescriptorMatcher> gdm = makePtr<VectorDescriptorMatcher>( descriptorExtractor, descriptorMatcher );
        evaluateGenericDescriptorMatcher( img1, img2, H12, keypoints1, keypoints2, 0, 0, curve, gdm );

        Point2f firstPoint = *curve.begin();
        Point2f lastPoint = *curve.rbegin();
        int prevPointIndex = -1;
        cout << "1-precision = " << firstPoint.x << "; recall = " << firstPoint.y << endl;
        for( float l_p = 0; l_p <= 1 + FLT_EPSILON; l_p+=0.05f )
        {
            int nearest = getNearestPoint( curve, l_p );
            if( nearest >= 0 )
            {
                Point2f curPoint = curve[nearest];
                if( curPoint.x > firstPoint.x && curPoint.x < lastPoint.x && nearest != prevPointIndex )
                {
                    cout << "1-precision = " << curPoint.x << "; recall = " << curPoint.y << endl;
                    prevPointIndex = nearest;
                }
            }
        }
        cout << "1-precision = " << lastPoint.x << "; recall = " << lastPoint.y << endl;
        cout << ">" << endl;
    }

    vector<int> queryIdxs( filteredMatches.size() ), trainIdxs( filteredMatches.size() );
    for( size_t i = 0; i < filteredMatches.size(); i++ )
    {
        queryIdxs[i] = filteredMatches[i].queryIdx;
        trainIdxs[i] = filteredMatches[i].trainIdx;
    }

    if( !isWarpPerspective && ransacReprojThreshold >= 0 )
    {
        cout << "< Computing homography (RANSAC)..." << endl;
        vector<Point2f> points1; KeyPoint::convert(keypoints1, points1, queryIdxs);
        vector<Point2f> points2; KeyPoint::convert(keypoints2, points2, trainIdxs);
        H12 = findHomography( Mat(points1), Mat(points2), RANSAC, ransacReprojThreshold );
        cout << ">" << endl;
    }

    Mat drawImg;
    if( !H12.empty() ) // filter outliers
    {
        vector<char> matchesMask( filteredMatches.size(), 0 );
        vector<Point2f> points1; KeyPoint::convert(keypoints1, points1, queryIdxs);
        vector<Point2f> points2; KeyPoint::convert(keypoints2, points2, trainIdxs);
        Mat points1t; perspectiveTransform(Mat(points1), points1t, H12);

        double maxInlierDist = ransacReprojThreshold < 0 ? 3 : ransacReprojThreshold;
        for( size_t i1 = 0; i1 < points1.size(); i1++ )
        {
            if( norm(points2[i1] - points1t.at<Point2f>((int)i1,0)) <= maxInlierDist ) // inlier
                matchesMask[i1] = 1;
        }
        // draw inliers
<<<<<<< HEAD
        drawMatches( img1, keypoints1, img2, keypoints2, filteredMatches, drawImg, Scalar(0, 255, 0), Scalar(0, 0, 255), matchesMask
=======
        drawMatches( img1, keypoints1, img2, keypoints2, filteredMatches, drawImg, Scalar(0, 255, 0), Scalar(255, 0, 0), matchesMask
>>>>>>> 7703b63c
#if DRAW_RICH_KEYPOINTS_MODE
                     , DrawMatchesFlags::DRAW_RICH_KEYPOINTS
#endif
                   );

#if DRAW_OUTLIERS_MODE
        // draw outliers
        for( size_t i1 = 0; i1 < matchesMask.size(); i1++ )
            matchesMask[i1] = !matchesMask[i1];
<<<<<<< HEAD
        drawMatches( img1, keypoints1, img2, keypoints2, filteredMatches, drawImg, Scalar(0, 0, 255), Scalar(255, 0, 0), matchesMask,
=======
        drawMatches( img1, keypoints1, img2, keypoints2, filteredMatches, drawImg, Scalar(255, 0, 0), Scalar(0, 0, 255), matchesMask,
>>>>>>> 7703b63c
                     DrawMatchesFlags::DRAW_OVER_OUTIMG | DrawMatchesFlags::NOT_DRAW_SINGLE_POINTS );
#endif

        cout << "Number of inliers: " << countNonZero(matchesMask) << endl;
    }
    else
        drawMatches( img1, keypoints1, img2, keypoints2, filteredMatches, drawImg );

    imshow( winName, drawImg );
}


int main(int argc, char** argv)
{
    if( argc != 7 && argc != 8 )
    {
        help(argv);
        return -1;
    }

    cv::initModule_nonfree();

    bool isWarpPerspective = argc == 7;
    double ransacReprojThreshold = -1;
    if( !isWarpPerspective )
        ransacReprojThreshold = atof(argv[7]);

    cout << "< Creating detector, descriptor extractor and descriptor matcher ..." << endl;
    Ptr<FeatureDetector> detector = FeatureDetector::create( argv[1] );
    Ptr<DescriptorExtractor> descriptorExtractor = DescriptorExtractor::create( argv[2] );
    Ptr<DescriptorMatcher> descriptorMatcher = DescriptorMatcher::create( argv[3] );
    int mactherFilterType = getMatcherFilterType( argv[4] );
    bool eval = !isWarpPerspective ? false : (atoi(argv[6]) == 0 ? false : true);
    cout << ">" << endl;
    if( !detector || !descriptorExtractor || !descriptorMatcher )
    {
        cout << "Can not create detector or descriptor exstractor or descriptor matcher of given types" << endl;
        return -1;
    }

    cout << "< Reading the images..." << endl;
    Mat img1 = imread( argv[5] ), img2;
    if( !isWarpPerspective )
        img2 = imread( argv[6] );
    cout << ">" << endl;
    if( img1.empty() || (!isWarpPerspective && img2.empty()) )
    {
        cout << "Can not read images" << endl;
        return -1;
    }

    cout << endl << "< Extracting keypoints from first image..." << endl;
    vector<KeyPoint> keypoints1;
    detector->detect( img1, keypoints1 );
    cout << keypoints1.size() << " points" << endl << ">" << endl;

    cout << "< Computing descriptors for keypoints from first image..." << endl;
    Mat descriptors1;
    descriptorExtractor->compute( img1, keypoints1, descriptors1 );
    cout << ">" << endl;

    namedWindow(winName, 1);
    RNG rng = theRNG();
    doIteration( img1, img2, isWarpPerspective, keypoints1, descriptors1,
                 detector, descriptorExtractor, descriptorMatcher, mactherFilterType, eval,
                 ransacReprojThreshold, rng );
    for(;;)
    {
        char c = (char)waitKey(0);
        if( c == '\x1b' ) // esc
        {
            cout << "Exiting ..." << endl;
            break;
        }
        else if( isWarpPerspective )
        {
            doIteration( img1, img2, isWarpPerspective, keypoints1, descriptors1,
                         detector, descriptorExtractor, descriptorMatcher, mactherFilterType, eval,
                         ransacReprojThreshold, rng );
        }
    }
    return 0;
}<|MERGE_RESOLUTION|>--- conflicted
+++ resolved
@@ -208,11 +208,7 @@
                 matchesMask[i1] = 1;
         }
         // draw inliers
-<<<<<<< HEAD
-        drawMatches( img1, keypoints1, img2, keypoints2, filteredMatches, drawImg, Scalar(0, 255, 0), Scalar(0, 0, 255), matchesMask
-=======
         drawMatches( img1, keypoints1, img2, keypoints2, filteredMatches, drawImg, Scalar(0, 255, 0), Scalar(255, 0, 0), matchesMask
->>>>>>> 7703b63c
 #if DRAW_RICH_KEYPOINTS_MODE
                      , DrawMatchesFlags::DRAW_RICH_KEYPOINTS
 #endif
@@ -222,11 +218,7 @@
         // draw outliers
         for( size_t i1 = 0; i1 < matchesMask.size(); i1++ )
             matchesMask[i1] = !matchesMask[i1];
-<<<<<<< HEAD
-        drawMatches( img1, keypoints1, img2, keypoints2, filteredMatches, drawImg, Scalar(0, 0, 255), Scalar(255, 0, 0), matchesMask,
-=======
         drawMatches( img1, keypoints1, img2, keypoints2, filteredMatches, drawImg, Scalar(255, 0, 0), Scalar(0, 0, 255), matchesMask,
->>>>>>> 7703b63c
                      DrawMatchesFlags::DRAW_OVER_OUTIMG | DrawMatchesFlags::NOT_DRAW_SINGLE_POINTS );
 #endif
 
