--- conflicted
+++ resolved
@@ -4,10 +4,6 @@
 
 set(the_description "Super Resolution")
 ocv_warnings_disable(CMAKE_CXX_FLAGS /wd4127 -Wundef)
-<<<<<<< HEAD
 ocv_define_module(superres opencv_imgproc opencv_video
-                  OPTIONAL opencv_highgui
-                  opencv_gpuarithm opencv_gpufilters opencv_gpuwarping opencv_gpuimgproc opencv_gpuoptflow opencv_gpucodec)
-=======
-ocv_define_module(superres opencv_imgproc opencv_video OPTIONAL opencv_gpu opencv_highgui opencv_ocl)
->>>>>>> 886c009d
+                  OPTIONAL opencv_highgui opencv_ocl
+                  opencv_gpuarithm opencv_gpufilters opencv_gpuwarping opencv_gpuimgproc opencv_gpuoptflow opencv_gpucodec)