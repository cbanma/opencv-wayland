/*M///////////////////////////////////////////////////////////////////////////////////////
//
//  IMPORTANT: READ BEFORE DOWNLOADING, COPYING, INSTALLING OR USING.
//
//  By downloading, copying, installing or using the software you agree to this license.
//  If you do not agree to this license, do not download, install,
//  copy or use the software.
//
//
//                        Intel License Agreement
//                For Open Source Computer Vision Library
//
// Copyright (C) 2000, Intel Corporation, all rights reserved.
// Third party copyrights are property of their respective owners.
//
// Redistribution and use in source and binary forms, with or without modification,
// are permitted provided that the following conditions are met:
//
//   * Redistribution's of source code must retain the above copyright notice,
//     this list of conditions and the following disclaimer.
//
//   * Redistribution's in binary form must reproduce the above copyright notice,
//     this list of conditions and the following disclaimer in the documentation
//     and/or other materials provided with the distribution.
//
//   * The name of Intel Corporation may not be used to endorse or promote products
//     derived from this software without specific prior written permission.
//
// This software is provided by the copyright holders and contributors "as is" and
// any express or implied warranties, including, but not limited to, the implied
// warranties of merchantability and fitness for a particular purpose are disclaimed.
// In no event shall the Intel Corporation or contributors be liable for any direct,
// indirect, incidental, special, exemplary, or consequential damages
// (including, but not limited to, procurement of substitute goods or services;
// loss of use, data, or profits; or business interruption) however caused
// and on any theory of liability, whether in contract, strict liability,
// or tort (including negligence or otherwise) arising in any way out of
// the use of this software, even if advised of the possibility of such damage.
//
//M*/

#include "test_precomp.hpp"

using namespace cv;
using namespace std;

/////////////////////////// base test class for color transformations /////////////////////////

class CV_ColorCvtBaseTest : public cvtest::ArrayTest
{
public:
    CV_ColorCvtBaseTest( bool custom_inv_transform, bool allow_32f, bool allow_16u );

protected:
    int prepare_test_case( int test_case_idx );
    void prepare_to_validation( int /*test_case_idx*/ );
    void get_test_array_types_and_sizes( int test_case_idx, vector<vector<Size> >& sizes, vector<vector<int> >& types );
    void get_minmax_bounds( int i, int j, int type, Scalar& low, Scalar& high );

    // input --- fwd_transform -> ref_output[0]
    virtual void convert_forward( const Mat& src, Mat& dst );
    // ref_output[0] --- inv_transform ---> ref_output[1] (or input -- copy --> ref_output[1])
    virtual void convert_backward( const Mat& src, const Mat& dst, Mat& dst2 );

    // called from default implementation of convert_forward
    virtual void convert_row_bgr2abc_32f_c3( const float* src_row, float* dst_row, int n );

    // called from default implementation of convert_backward
    virtual void convert_row_abc2bgr_32f_c3( const float* src_row, float* dst_row, int n );

    const char* fwd_code_str;
    const char* inv_code_str;

    void run_func();
    bool allow_16u, allow_32f;
    int blue_idx;
    bool inplace;
    bool custom_inv_transform;
    int fwd_code, inv_code;
    bool test_cpp;
    int hue_range;
};


CV_ColorCvtBaseTest::CV_ColorCvtBaseTest( bool _custom_inv_transform, bool _allow_32f, bool _allow_16u )
{
    test_array[INPUT].push_back(NULL);
    test_array[OUTPUT].push_back(NULL);
    test_array[OUTPUT].push_back(NULL);
    test_array[REF_OUTPUT].push_back(NULL);
    test_array[REF_OUTPUT].push_back(NULL);
    allow_16u = _allow_16u;
    allow_32f = _allow_32f;
    custom_inv_transform = _custom_inv_transform;
    fwd_code = inv_code = -1;
    element_wise_relative_error = false;

    fwd_code_str = inv_code_str = 0;

    test_cpp = false;
    hue_range = 0;
}


void CV_ColorCvtBaseTest::get_minmax_bounds( int i, int j, int type, Scalar& low, Scalar& high )
{
    cvtest::ArrayTest::get_minmax_bounds( i, j, type, low, high );
    if( i == INPUT )
    {
        int depth = CV_MAT_DEPTH(type);
        low = Scalar::all(0.);
        high = Scalar::all( depth == CV_8U ? 256 : depth == CV_16U ? 65536 : 1. );
    }
}


void CV_ColorCvtBaseTest::get_test_array_types_and_sizes( int test_case_idx,
                                                vector<vector<Size> >& sizes, vector<vector<int> >& types )
{
    RNG& rng = ts->get_rng();
    int depth, cn;
    cvtest::ArrayTest::get_test_array_types_and_sizes( test_case_idx, sizes, types );

    if( allow_16u && allow_32f )
    {
        depth = cvtest::randInt(rng) % 3;
        depth = depth == 0 ? CV_8U : depth == 1 ? CV_16U : CV_32F;
    }
    else if( allow_16u || allow_32f )
    {
        depth = cvtest::randInt(rng) % 2;
        depth = depth == 0 ? CV_8U : allow_16u ? CV_16U : CV_32F;
    }
    else
        depth = CV_8U;

    cn = (cvtest::randInt(rng) & 1) + 3;
    blue_idx = cvtest::randInt(rng) & 1 ? 2 : 0;

    types[INPUT][0] = CV_MAKETYPE(depth, cn);
    types[OUTPUT][0] = types[REF_OUTPUT][0] = CV_MAKETYPE(depth, 3);
    if( test_array[OUTPUT].size() > 1 )
        types[OUTPUT][1] = types[REF_OUTPUT][1] = CV_MAKETYPE(depth, cn);

    inplace = cn == 3 && cvtest::randInt(rng) % 2 != 0;
    test_cpp = (cvtest::randInt(rng) & 256) == 0;
}


int CV_ColorCvtBaseTest::prepare_test_case( int test_case_idx )
{
    int code = cvtest::ArrayTest::prepare_test_case( test_case_idx );
    if( code > 0 && inplace )
        cvtest::copy( test_mat[INPUT][0], test_mat[OUTPUT][0] );
    return code;
}

void CV_ColorCvtBaseTest::run_func()
{
    CvArr* out0 = test_array[OUTPUT][0];
    cv::Mat _out0 = cv::cvarrToMat(out0), _out1 = cv::cvarrToMat(test_array[OUTPUT][1]);
    
    if(!test_cpp)
        cvCvtColor( inplace ? out0 : test_array[INPUT][0], out0, fwd_code );
    else
        cv::cvtColor( cv::cvarrToMat(inplace ? out0 : test_array[INPUT][0]), _out0, fwd_code, _out0.channels());
    
    if( inplace )
    {
        cvCopy( out0, test_array[OUTPUT][1] );
        out0 = test_array[OUTPUT][1];
    }
    if(!test_cpp)
        cvCvtColor( out0, test_array[OUTPUT][1], inv_code );
    else
        cv::cvtColor(cv::cvarrToMat(out0), _out1, inv_code, _out1.channels());
}


void CV_ColorCvtBaseTest::prepare_to_validation( int /*test_case_idx*/ )
{
    convert_forward( test_mat[INPUT][0], test_mat[REF_OUTPUT][0] );
    convert_backward( test_mat[INPUT][0], test_mat[REF_OUTPUT][0],
                      test_mat[REF_OUTPUT][1] );
    int depth = test_mat[REF_OUTPUT][0].depth();
    if( depth == CV_8U && hue_range )
    {
        for( int y = 0; y < test_mat[REF_OUTPUT][0].rows; y++ )
        {
            uchar* h0 = test_mat[REF_OUTPUT][0].ptr(y);
            uchar* h = test_mat[OUTPUT][0].ptr(y);
            
            for( int x = 0; x < test_mat[REF_OUTPUT][0].cols; x++, h0 += 3, h += 3 )
            {
                if( abs(*h - *h0) >= hue_range-1 && (*h <= 1 || *h0 <= 1) )
                    *h = *h0 = 0;
            }
        }
    }
}


void CV_ColorCvtBaseTest::convert_forward( const Mat& src, Mat& dst )
{
    const float c8u = 0.0039215686274509803f; // 1./255
    const float c16u = 1.5259021896696422e-005f; // 1./65535
    int depth = src.depth();
    int cn = src.channels(), dst_cn = dst.channels();
    int cols = src.cols, dst_cols_n = dst.cols*dst_cn;
    vector<float> _src_buf(src.cols*3);
    vector<float> _dst_buf(dst.cols*3);
    float* src_buf = &_src_buf[0];
    float* dst_buf = &_dst_buf[0];
    int i, j;

    assert( (cn == 3 || cn == 4) && (dst_cn == 3 || dst_cn == 1) );

    for( i = 0; i < src.rows; i++ )
    {
        switch( depth )
        {
        case CV_8U:
            {
                const uchar* src_row = src.ptr(i);
                uchar* dst_row = dst.ptr(i);

                for( j = 0; j < cols; j++ )
                {
                    src_buf[j*3] = src_row[j*cn + blue_idx]*c8u;
                    src_buf[j*3+1] = src_row[j*cn + 1]*c8u;
                    src_buf[j*3+2] = src_row[j*cn + (blue_idx^2)]*c8u;
                }

                convert_row_bgr2abc_32f_c3( src_buf, dst_buf, cols );

                for( j = 0; j < dst_cols_n; j++ )
                {
                    int t = cvRound( dst_buf[j] );
                    dst_row[j] = saturate_cast<uchar>(t);
                }
            }
            break;
        case CV_16U:
            {
                const ushort* src_row = src.ptr<ushort>(i);
                ushort* dst_row = dst.ptr<ushort>(i);

                for( j = 0; j < cols; j++ )
                {
                    src_buf[j*3] = src_row[j*cn + blue_idx]*c16u;
                    src_buf[j*3+1] = src_row[j*cn + 1]*c16u;
                    src_buf[j*3+2] = src_row[j*cn + (blue_idx^2)]*c16u;
                }

                convert_row_bgr2abc_32f_c3( src_buf, dst_buf, cols );

                for( j = 0; j < dst_cols_n; j++ )
                {
                    int t = cvRound( dst_buf[j] );
                    dst_row[j] = saturate_cast<ushort>(t);
                }
            }
            break;
        case CV_32F:
            {
                const float* src_row = src.ptr<float>(i);
                float* dst_row = dst.ptr<float>(i);

                for( j = 0; j < cols; j++ )
                {
                    src_buf[j*3] = src_row[j*cn + blue_idx];
                    src_buf[j*3+1] = src_row[j*cn + 1];
                    src_buf[j*3+2] = src_row[j*cn + (blue_idx^2)];
                }

                convert_row_bgr2abc_32f_c3( src_buf, dst_row, cols );
            }
            break;
        default:
            assert(0);
        }
    }
}


void CV_ColorCvtBaseTest::convert_row_bgr2abc_32f_c3( const float* /*src_row*/,
                                                      float* /*dst_row*/, int /*n*/ )
{
}


void CV_ColorCvtBaseTest::convert_row_abc2bgr_32f_c3( const float* /*src_row*/,
                                                      float* /*dst_row*/, int /*n*/ )
{
}


void CV_ColorCvtBaseTest::convert_backward( const Mat& src, const Mat& dst, Mat& dst2 )
{
    if( custom_inv_transform )
    {
        int depth = src.depth();
        int src_cn = dst.channels(), cn = dst2.channels();
        int cols_n = src.cols*src_cn, dst_cols = dst.cols;
        vector<float> _src_buf(src.cols*3);
        vector<float> _dst_buf(dst.cols*3);
        float* src_buf = &_src_buf[0];
        float* dst_buf = &_dst_buf[0];
        int i, j;

        assert( cn == 3 || cn == 4 );

        for( i = 0; i < src.rows; i++ )
        {
            switch( depth )
            {
            case CV_8U:
                {
                    const uchar* src_row = dst.ptr(i);
                    uchar* dst_row = dst2.ptr(i);

                    for( j = 0; j < cols_n; j++ )
                        src_buf[j] = src_row[j];

                    convert_row_abc2bgr_32f_c3( src_buf, dst_buf, dst_cols );

                    for( j = 0; j < dst_cols; j++ )
                    {
                        int b = cvRound( dst_buf[j*3]*255. );
                        int g = cvRound( dst_buf[j*3+1]*255. );
                        int r = cvRound( dst_buf[j*3+2]*255. );
                        dst_row[j*cn + blue_idx] = saturate_cast<uchar>(b);
                        dst_row[j*cn + 1] = saturate_cast<uchar>(g);
                        dst_row[j*cn + (blue_idx^2)] = saturate_cast<uchar>(r);
                        if( cn == 4 )
                            dst_row[j*cn + 3] = 255;
                    }
                }
                break;
            case CV_16U:
                {
                    const ushort* src_row = dst.ptr<ushort>(i);
                    ushort* dst_row = dst2.ptr<ushort>(i);

                    for( j = 0; j < cols_n; j++ )
                        src_buf[j] = src_row[j];

                    convert_row_abc2bgr_32f_c3( src_buf, dst_buf, dst_cols );

                    for( j = 0; j < dst_cols; j++ )
                    {
                        int b = cvRound( dst_buf[j*3]*65535. );
                        int g = cvRound( dst_buf[j*3+1]*65535. );
                        int r = cvRound( dst_buf[j*3+2]*65535. );
                        dst_row[j*cn + blue_idx] = saturate_cast<ushort>(b);
                        dst_row[j*cn + 1] = saturate_cast<ushort>(g);
                        dst_row[j*cn + (blue_idx^2)] = saturate_cast<ushort>(r);
                        if( cn == 4 )
                            dst_row[j*cn + 3] = 65535;
                    }
                }
                break;
            case CV_32F:
                {
                    const float* src_row = dst.ptr<float>(i);
                    float* dst_row = dst2.ptr<float>(i);

                    convert_row_abc2bgr_32f_c3( src_row, dst_buf, dst_cols );

                    for( j = 0; j < dst_cols; j++ )
                    {
                        float b = dst_buf[j*3];
                        float g = dst_buf[j*3+1];
                        float r = dst_buf[j*3+2];
                        dst_row[j*cn + blue_idx] = b;
                        dst_row[j*cn + 1] = g;
                        dst_row[j*cn + (blue_idx^2)] = r;
                        if( cn == 4 )
                            dst_row[j*cn + 3] = 1.f;
                    }
                }
                break;
            default:
                assert(0);
            }
        }
    }
    else
    {
        int i, j, k;
        int elem_size = (int)src.elemSize(), elem_size1 = (int)src.elemSize1();
        int width_n = src.cols*elem_size;

        for( i = 0; i < src.rows; i++ )
        {
            memcpy( dst2.ptr(i), src.ptr(i), width_n );
            if( src.channels() == 4 )
            {
                // clear the alpha channel
                uchar* ptr = dst2.ptr(i) + elem_size1*3;
                for( j = 0; j < width_n; j += elem_size )
                {
                    for( k = 0; k < elem_size1; k++ )
                        ptr[j + k] = 0;
                }
            }
        }
    }
}


#undef INIT_FWD_INV_CODES
#define INIT_FWD_INV_CODES( fwd, inv )          \
    fwd_code = CV_##fwd; inv_code = CV_##inv;   \
    fwd_code_str = #fwd; inv_code_str = #inv

//// rgb <=> gray
class CV_ColorGrayTest : public CV_ColorCvtBaseTest
{
public:
    CV_ColorGrayTest();
protected:
    void get_test_array_types_and_sizes( int test_case_idx, vector<vector<Size> >& sizes, vector<vector<int> >& types );
    void convert_row_bgr2abc_32f_c3( const float* src_row, float* dst_row, int n );
    void convert_row_abc2bgr_32f_c3( const float* src_row, float* dst_row, int n );
    double get_success_error_level( int test_case_idx, int i, int j );
};


CV_ColorGrayTest::CV_ColorGrayTest() : CV_ColorCvtBaseTest( true, true, true )
{
    INIT_FWD_INV_CODES( BGR2GRAY, GRAY2BGR );
}


void CV_ColorGrayTest::get_test_array_types_and_sizes( int test_case_idx, vector<vector<Size> >& sizes, vector<vector<int> >& types )
{
    CV_ColorCvtBaseTest::get_test_array_types_and_sizes( test_case_idx, sizes, types );
    int cn = CV_MAT_CN(types[INPUT][0]);
    types[OUTPUT][0] = types[REF_OUTPUT][0] = types[INPUT][0] & CV_MAT_DEPTH_MASK;
    inplace = false;

    if( cn == 3 )
    {
        if( blue_idx == 0 )
            fwd_code = CV_BGR2GRAY, inv_code = CV_GRAY2BGR;
        else
            fwd_code = CV_RGB2GRAY, inv_code = CV_GRAY2RGB;
    }
    else
    {
        if( blue_idx == 0 )
            fwd_code = CV_BGRA2GRAY, inv_code = CV_GRAY2BGRA;
        else
            fwd_code = CV_RGBA2GRAY, inv_code = CV_GRAY2RGBA;
    }
}


double CV_ColorGrayTest::get_success_error_level( int /*test_case_idx*/, int i, int j )
{
    int depth = test_mat[i][j].depth();
    return depth == CV_8U ? 2 : depth == CV_16U ? 16 : 1e-5;
}


void CV_ColorGrayTest::convert_row_bgr2abc_32f_c3( const float* src_row, float* dst_row, int n )
{
    int depth = test_mat[INPUT][0].depth();
    double scale = depth == CV_8U ? 255 : depth == CV_16U ? 65535 : 1;
    double cr = 0.299*scale;
    double cg = 0.587*scale;
    double cb = 0.114*scale;
    int j;

    for( j = 0; j < n; j++ )
        dst_row[j] = (float)(src_row[j*3]*cb + src_row[j*3+1]*cg + src_row[j*3+2]*cr);
}


void CV_ColorGrayTest::convert_row_abc2bgr_32f_c3( const float* src_row, float* dst_row, int n )
{
    int j, depth = test_mat[INPUT][0].depth();
    float scale = depth == CV_8U ? (1.f/255) : depth == CV_16U ? 1.f/65535 : 1.f;
    for( j = 0; j < n; j++ )
        dst_row[j*3] = dst_row[j*3+1] = dst_row[j*3+2] = src_row[j]*scale;
}


//// rgb <=> ycrcb
class CV_ColorYCrCbTest : public CV_ColorCvtBaseTest
{
public:
    CV_ColorYCrCbTest();
protected:
    void get_test_array_types_and_sizes( int test_case_idx, vector<vector<Size> >& sizes, vector<vector<int> >& types );
    double get_success_error_level( int test_case_idx, int i, int j );
    void convert_row_bgr2abc_32f_c3( const float* src_row, float* dst_row, int n );
    void convert_row_abc2bgr_32f_c3( const float* src_row, float* dst_row, int n );
};


CV_ColorYCrCbTest::CV_ColorYCrCbTest() : CV_ColorCvtBaseTest( true, true, true )
{
    INIT_FWD_INV_CODES( BGR2YCrCb, YCrCb2BGR );
}


void CV_ColorYCrCbTest::get_test_array_types_and_sizes( int test_case_idx, vector<vector<Size> >& sizes, vector<vector<int> >& types )
{
    CV_ColorCvtBaseTest::get_test_array_types_and_sizes( test_case_idx, sizes, types );

    if( blue_idx == 0 )
        fwd_code = CV_BGR2YCrCb, inv_code = CV_YCrCb2BGR;
    else
        fwd_code = CV_RGB2YCrCb, inv_code = CV_YCrCb2RGB;
}


double CV_ColorYCrCbTest::get_success_error_level( int /*test_case_idx*/, int i, int j )
{
    int depth = test_mat[i][j].depth();
    return depth == CV_8U ? 2 : depth == CV_16U ? 32 : 1e-3;
}


void CV_ColorYCrCbTest::convert_row_bgr2abc_32f_c3( const float* src_row, float* dst_row, int n )
{
    int depth = test_mat[INPUT][0].depth();
    double scale = depth == CV_8U ? 255 : depth == CV_16U ? 65535 : 1;
    double bias = depth == CV_8U ? 128 : depth == CV_16U ? 32768 : 0.5;

    double M[] = { 0.299, 0.587, 0.114,
                   0.49981,  -0.41853,  -0.08128,
                   -0.16864,  -0.33107,   0.49970 };
    int j;
    for( j = 0; j < 9; j++ )
        M[j] *= scale;

    for( j = 0; j < n*3; j += 3 )
    {
        double r = src_row[j+2];
        double g = src_row[j+1];
        double b = src_row[j];
        double y = M[0]*r + M[1]*g + M[2]*b;
        double cr = M[3]*r + M[4]*g + M[5]*b + bias;
        double cb = M[6]*r + M[7]*g + M[8]*b + bias;
        dst_row[j] = (float)y;
        dst_row[j+1] = (float)cr;
        dst_row[j+2] = (float)cb;
    }
}


void CV_ColorYCrCbTest::convert_row_abc2bgr_32f_c3( const float* src_row, float* dst_row, int n )
{
    int depth = test_mat[INPUT][0].depth();
    double bias = depth == CV_8U ? 128 : depth == CV_16U ? 32768 : 0.5;
    double scale = depth == CV_8U ? 1./255 : depth == CV_16U ? 1./65535 : 1;
    double M[] = { 1,   1.40252,  0,
                   1,  -0.71440,  -0.34434,
                   1,   0,   1.77305 };
    int j;
    for( j = 0; j < 9; j++ )
        M[j] *= scale;

    for( j = 0; j < n*3; j += 3 )
    {
        double y = src_row[j];
        double cr = src_row[j+1] - bias;
        double cb = src_row[j+2] - bias;
        double r = M[0]*y + M[1]*cr + M[2]*cb;
        double g = M[3]*y + M[4]*cr + M[5]*cb;
        double b = M[6]*y + M[7]*cr + M[8]*cb;
        dst_row[j] = (float)b;
        dst_row[j+1] = (float)g;
        dst_row[j+2] = (float)r;
    }
}


//// rgb <=> hsv
class CV_ColorHSVTest : public CV_ColorCvtBaseTest
{
public:
    CV_ColorHSVTest();
protected:
    void get_test_array_types_and_sizes( int test_case_idx, vector<vector<Size> >& sizes, vector<vector<int> >& types );
    double get_success_error_level( int test_case_idx, int i, int j );
    void convert_row_bgr2abc_32f_c3( const float* src_row, float* dst_row, int n );
    void convert_row_abc2bgr_32f_c3( const float* src_row, float* dst_row, int n );
};


CV_ColorHSVTest::CV_ColorHSVTest() : CV_ColorCvtBaseTest( true, true, false )
{
    INIT_FWD_INV_CODES( BGR2HSV, HSV2BGR );
    hue_range = 180;
}


void CV_ColorHSVTest::get_test_array_types_and_sizes( int test_case_idx, vector<vector<Size> >& sizes, vector<vector<int> >& types )
{
    CV_ColorCvtBaseTest::get_test_array_types_and_sizes( test_case_idx, sizes, types );
    RNG& rng = ts->get_rng();

    bool full_hrange = (rng.next() & 256) != 0;
    if( full_hrange )
    {
        if( blue_idx == 0 )
            fwd_code = CV_BGR2HSV_FULL, inv_code = CV_HSV2BGR_FULL;
        else
            fwd_code = CV_RGB2HSV_FULL, inv_code = CV_HSV2RGB_FULL;
        hue_range = 256;
    }
    else
    {
        if( blue_idx == 0 )
            fwd_code = CV_BGR2HSV, inv_code = CV_HSV2BGR;
        else
            fwd_code = CV_RGB2HSV, inv_code = CV_HSV2RGB;
        hue_range = 180;
    }
}


double CV_ColorHSVTest::get_success_error_level( int /*test_case_idx*/, int i, int j )
{
    int depth = test_mat[i][j].depth();
    return depth == CV_8U ? (j == 0 ? 4 : 16) : depth == CV_16U ? 32 : 1e-3;
}


void CV_ColorHSVTest::convert_row_bgr2abc_32f_c3( const float* src_row, float* dst_row, int n )
{
    int depth = test_mat[INPUT][0].depth();
    float h_scale = depth == CV_8U ? hue_range*30.f/180 : 60.f;
    float scale = depth == CV_8U ? 255.f : depth == CV_16U ? 65535.f : 1.f;
    int j;

    for( j = 0; j < n*3; j += 3 )
    {
        float r = src_row[j+2];
        float g = src_row[j+1];
        float b = src_row[j];
        float vmin = MIN(r,g);
        float v = MAX(r,g);
        float s, h, diff;
        vmin = MIN(vmin,b);
        v = MAX(v,b);
        diff = v - vmin;
        if( diff == 0 )
            s = h = 0;
        else
        {
            s = diff/(v + FLT_EPSILON);
            diff = 1.f/diff;

            h = r == v ? (g - b)*diff :
                g == v ? 2 + (b - r)*diff : 4 + (r - g)*diff;

            if( h < 0 )
                h += 6;
        }

        dst_row[j] = h*h_scale;
        dst_row[j+1] = s*scale;
        dst_row[j+2] = v*scale;
    }
}

// taken from http://www.cs.rit.edu/~ncs/color/t_convert.html
void CV_ColorHSVTest::convert_row_abc2bgr_32f_c3( const float* src_row, float* dst_row, int n )
{
    int depth = test_mat[INPUT][0].depth();
    float h_scale = depth == CV_8U ? 180/(hue_range*30.f) : 1.f/60;
    float scale = depth == CV_8U ? 1.f/255 : depth == CV_16U ? 1.f/65535 : 1;
    int j;

    for( j = 0; j < n*3; j += 3 )
    {
        float h = src_row[j]*h_scale;
        float s = src_row[j+1]*scale;
        float v = src_row[j+2]*scale;
        float r = v, g = v, b = v;

        if( h < 0 )
            h += 6;
        else if( h >= 6 )
            h -= 6;

        if( s != 0 )
        {
            int i = cvFloor(h);
            float f = h - i;
            float p = v*(1 - s);
            float q = v*(1 - s*f);
            float t = v*(1 - s*(1 - f));

            if( i == 0 )
                r = v, g = t, b = p;
            else if( i == 1 )
                r = q, g = v, b = p;
            else if( i == 2 )
                r = p, g = v, b = t;
            else if( i == 3 )
                r = p, g = q, b = v;
            else if( i == 4 )
                r = t, g = p, b = v;
            else
                r = v, g = p, b = q;
        }

        dst_row[j] = b;
        dst_row[j+1] = g;
        dst_row[j+2] = r;
    }
}


//// rgb <=> hls
class CV_ColorHLSTest : public CV_ColorCvtBaseTest
{
public:
    CV_ColorHLSTest();
protected:
    void get_test_array_types_and_sizes( int test_case_idx, vector<vector<Size> >& sizes, vector<vector<int> >& types );
    double get_success_error_level( int test_case_idx, int i, int j );
    void convert_row_bgr2abc_32f_c3( const float* src_row, float* dst_row, int n );
    void convert_row_abc2bgr_32f_c3( const float* src_row, float* dst_row, int n );
};


CV_ColorHLSTest::CV_ColorHLSTest() : CV_ColorCvtBaseTest( true, true, false )
{
    INIT_FWD_INV_CODES( BGR2HLS, HLS2BGR );
    hue_range = 180;
}


void CV_ColorHLSTest::get_test_array_types_and_sizes( int test_case_idx, vector<vector<Size> >& sizes, vector<vector<int> >& types )
{
    CV_ColorCvtBaseTest::get_test_array_types_and_sizes( test_case_idx, sizes, types );

    if( blue_idx == 0 )
        fwd_code = CV_BGR2HLS, inv_code = CV_HLS2BGR;
    else
        fwd_code = CV_RGB2HLS, inv_code = CV_HLS2RGB;
}


double CV_ColorHLSTest::get_success_error_level( int /*test_case_idx*/, int i, int j )
{
    int depth = test_mat[i][j].depth();
    return depth == CV_8U ? (j == 0 ? 4 : 16) : depth == CV_16U ? 32 : 1e-4;
}


void CV_ColorHLSTest::convert_row_bgr2abc_32f_c3( const float* src_row, float* dst_row, int n )
{
    int depth = test_mat[INPUT][0].depth();
    float h_scale = depth == CV_8U ? 30.f : 60.f;
    float scale = depth == CV_8U ? 255.f : depth == CV_16U ? 65535.f : 1.f;
    int j;

    for( j = 0; j < n*3; j += 3 )
    {
        float r = src_row[j+2];
        float g = src_row[j+1];
        float b = src_row[j];
        float vmin = MIN(r,g);
        float v = MAX(r,g);
        float s, h, l, diff;
        vmin = MIN(vmin,b);
        v = MAX(v,b);
        diff = v - vmin;

        if( diff == 0 )
            s = h = 0, l = v;
        else
        {
            l = (v + vmin)*0.5f;
            s = l <= 0.5f ? diff / (v + vmin) : diff / (2 - v - vmin);
            diff = 1.f/diff;

            h = r == v ? (g - b)*diff :
                g == v ? 2 + (b - r)*diff : 4 + (r - g)*diff;

            if( h < 0 )
                h += 6;
        }

        dst_row[j] = h*h_scale;
        dst_row[j+1] = l*scale;
        dst_row[j+2] = s*scale;
    }
}


void CV_ColorHLSTest::convert_row_abc2bgr_32f_c3( const float* src_row, float* dst_row, int n )
{
    int depth = test_mat[INPUT][0].depth();
    float h_scale = depth == CV_8U ? 1.f/30 : 1.f/60;
    float scale = depth == CV_8U ? 1.f/255 : depth == CV_16U ? 1.f/65535 : 1;
    int j;

    for( j = 0; j < n*3; j += 3 )
    {
        float h = src_row[j]*h_scale;
        float l = src_row[j+1]*scale;
        float s = src_row[j+2]*scale;
        float r = l, g = l, b = l;

        if( h < 0 )
            h += 6;
        else if( h >= 6 )
            h -= 6;

        if( s != 0 )
        {
            float m2 = l <= 0.5f ? l*(1.f + s) : l + s - l*s;
            float m1 = 2*l - m2;
            float h1 = h + 2;

            if( h1 >= 6 )
                h1 -= 6;
            if( h1 < 1 )
                r = m1 + (m2 - m1)*h1;
            else if( h1 < 3 )
                r = m2;
            else if( h1 < 4 )
                r = m1 + (m2 - m1)*(4 - h1);
            else
                r = m1;

            h1 = h;

            if( h1 < 1 )
                g = m1 + (m2 - m1)*h1;
            else if( h1 < 3 )
                g = m2;
            else if( h1 < 4 )
                g = m1 + (m2 - m1)*(4 - h1);
            else
                g = m1;

            h1 = h - 2;
            if( h1 < 0 )
                h1 += 6;

            if( h1 < 1 )
                b = m1 + (m2 - m1)*h1;
            else if( h1 < 3 )
                b = m2;
            else if( h1 < 4 )
                b = m1 + (m2 - m1)*(4 - h1);
            else
                b = m1;
        }

        dst_row[j] = b;
        dst_row[j+1] = g;
        dst_row[j+2] = r;
    }
}


static const double RGB2XYZ[] =
{
     0.412453, 0.357580, 0.180423,
     0.212671, 0.715160, 0.072169,
     0.019334, 0.119193, 0.950227
};


static const double XYZ2RGB[] =
{
    3.240479, -1.53715, -0.498535,
   -0.969256, 1.875991, 0.041556,
    0.055648, -0.204043, 1.057311
};

static const float Xn = 0.950456f;
static const float Zn = 1.088754f;


//// rgb <=> xyz
class CV_ColorXYZTest : public CV_ColorCvtBaseTest
{
public:
    CV_ColorXYZTest();
protected:
    void get_test_array_types_and_sizes( int test_case_idx, vector<vector<Size> >& sizes, vector<vector<int> >& types );
    double get_success_error_level( int test_case_idx, int i, int j );
    void convert_row_bgr2abc_32f_c3( const float* src_row, float* dst_row, int n );
    void convert_row_abc2bgr_32f_c3( const float* src_row, float* dst_row, int n );
};


CV_ColorXYZTest::CV_ColorXYZTest() : CV_ColorCvtBaseTest( true, true, true )
{
    INIT_FWD_INV_CODES( BGR2XYZ, XYZ2BGR );
}


void CV_ColorXYZTest::get_test_array_types_and_sizes( int test_case_idx, vector<vector<Size> >& sizes, vector<vector<int> >& types )
{
    CV_ColorCvtBaseTest::get_test_array_types_and_sizes( test_case_idx, sizes, types );

    if( blue_idx == 0 )
        fwd_code = CV_BGR2XYZ, inv_code = CV_XYZ2BGR;
    else
        fwd_code = CV_RGB2XYZ, inv_code = CV_XYZ2RGB;
}


double CV_ColorXYZTest::get_success_error_level( int /*test_case_idx*/, int i, int j )
{
    int depth = test_mat[i][j].depth();
    return depth == CV_8U ? (j == 0 ? 2 : 8) : depth == CV_16U ? (j == 0 ? 64 : 128) : 1e-1;
}


void CV_ColorXYZTest::convert_row_bgr2abc_32f_c3( const float* src_row, float* dst_row, int n )
{
    int depth = test_mat[INPUT][0].depth();
    double scale = depth == CV_8U ? 255 : depth == CV_16U ? 65535 : 1;

    double M[9];
    int j;
    for( j = 0; j < 9; j++ )
        M[j] = RGB2XYZ[j]*scale;

    for( j = 0; j < n*3; j += 3 )
    {
        double r = src_row[j+2];
        double g = src_row[j+1];
        double b = src_row[j];
        double x = M[0]*r + M[1]*g + M[2]*b;
        double y = M[3]*r + M[4]*g + M[5]*b;
        double z = M[6]*r + M[7]*g + M[8]*b;
        dst_row[j] = (float)x;
        dst_row[j+1] = (float)y;
        dst_row[j+2] = (float)z;
    }
}


void CV_ColorXYZTest::convert_row_abc2bgr_32f_c3( const float* src_row, float* dst_row, int n )
{
    int depth = test_mat[INPUT][0].depth();
    double scale = depth == CV_8U ? 1./255 : depth == CV_16U ? 1./65535 : 1;

    double M[9];
    int j;
    for( j = 0; j < 9; j++ )
        M[j] = XYZ2RGB[j]*scale;

    for( j = 0; j < n*3; j += 3 )
    {
        double x = src_row[j];
        double y = src_row[j+1];
        double z = src_row[j+2];
        double r = M[0]*x + M[1]*y + M[2]*z;
        double g = M[3]*x + M[4]*y + M[5]*z;
        double b = M[6]*x + M[7]*y + M[8]*z;
        dst_row[j] = (float)b;
        dst_row[j+1] = (float)g;
        dst_row[j+2] = (float)r;
    }
}


//// rgb <=> L*a*b*
class CV_ColorLabTest : public CV_ColorCvtBaseTest
{
public:
    CV_ColorLabTest();
protected:
    void get_test_array_types_and_sizes( int test_case_idx, vector<vector<Size> >& sizes, vector<vector<int> >& types );
    double get_success_error_level( int test_case_idx, int i, int j );
    void convert_row_bgr2abc_32f_c3( const float* src_row, float* dst_row, int n );
    void convert_row_abc2bgr_32f_c3( const float* src_row, float* dst_row, int n );
};


CV_ColorLabTest::CV_ColorLabTest() : CV_ColorCvtBaseTest( true, true, false )
{
    INIT_FWD_INV_CODES( BGR2Lab, Lab2BGR );
}


void CV_ColorLabTest::get_test_array_types_and_sizes( int test_case_idx, vector<vector<Size> >& sizes, vector<vector<int> >& types )
{
    CV_ColorCvtBaseTest::get_test_array_types_and_sizes( test_case_idx, sizes, types );

    if( blue_idx == 0 )
        fwd_code = CV_LBGR2Lab, inv_code = CV_Lab2LBGR;
    else
        fwd_code = CV_LRGB2Lab, inv_code = CV_Lab2LRGB;
}


double CV_ColorLabTest::get_success_error_level( int /*test_case_idx*/, int i, int j )
{
    int depth = test_mat[i][j].depth();
    return depth == CV_8U ? 16 : depth == CV_16U ? 32 : 1e-3;
}


static const double _1_3 = 0.333333333333;
const static float _1_3f = static_cast<float>(_1_3);


void CV_ColorLabTest::convert_row_bgr2abc_32f_c3(const float* src_row, float* dst_row, int n)
{
    int depth = test_mat[INPUT][0].depth();
    float Lscale = depth == CV_8U ? 255.f/100.f : depth == CV_16U ? 65535.f/100.f : 1.f;
    float ab_bias = depth == CV_8U ? 128.f : depth == CV_16U ? 32768.f : 0.f;
    float M[9];
    
    for (int j = 0; j < 9; j++ )
        M[j] = (float)RGB2XYZ[j];
    
    for (int x = 0; x < n*3; x += 3)
    {
        float R = src_row[x + 2];
        float G = src_row[x + 1];
        float B = src_row[x];
        
        float X = (R * M[0] + G * M[1] + B * M[2]) / Xn;
        float Y = R * M[3] + G * M[4] + B * M[5];
        float Z = (R * M[6] + G * M[7] + B * M[8]) / Zn;
        float fX = X > 0.008856f ? pow(X, _1_3f) :
            (7.787f * X + 16.f / 116.f);
        float fZ = Z > 0.008856f ? pow(Z, _1_3f):
            (7.787f * Z + 16.f / 116.f);
        
        float L = 0.0f, fY = 0.0f;
        if (Y > 0.008856f)
        {
            fY = pow(Y, _1_3f);
            L = 116.f * fY - 16.f;
        }
        else
        {
            fY = 7.787f * Y + 16.f / 116.f;
            L = 903.3f * Y;
        }
        
        float a = 500.f * (fX - fY);
        float b = 200.f * (fY - fZ);
        
        dst_row[x] = L * Lscale;
        dst_row[x + 1] = a + ab_bias;
        dst_row[x + 2] = b + ab_bias;
    }
}

void CV_ColorLabTest::convert_row_abc2bgr_32f_c3( const float* src_row, float* dst_row, int n )
{
    int depth = test_mat[INPUT][0].depth();
    float Lscale = depth == CV_8U ? 100.f/255.f : depth == CV_16U ? 100.f/65535.f : 1.f;
    float ab_bias = depth == CV_8U ? 128.f : depth == CV_16U ? 32768.f : 0.f;
    float M[9];
    
    for(int j = 0; j < 9; j++ )
        M[j] = (float)XYZ2RGB[j];
    
    static const float lthresh = 903.3f * 0.008856f;
    static const float thresh = 7.787f * 0.008856f + 16.0f / 116.0f;
    for (int x = 0, end = n * 3; x < end; x += 3)
    {
        float L = src_row[x] * Lscale;
        float a = src_row[x + 1] - ab_bias;
        float b = src_row[x + 2] - ab_bias;
        
        float FY = 0.0f, Y = 0.0f;
        if (L <= lthresh)
        {
            Y = L / 903.3f;
            FY = 7.787f * Y + 16.0f / 116.0f;
        }
        else
        {
            FY = (L + 16.0f) / 116.0f;
            Y = FY * FY * FY;
        }
        
        float FX = a / 500.0f + FY;
        float FZ = FY - b / 200.0f;
        
        float FXZ[] = { FX, FZ };
        for (int k = 0; k < 2; ++k)
        {
            if (FXZ[k] <= thresh)
                FXZ[k] = (FXZ[k] - 16.0f / 116.0f) / 7.787f;
            else
                FXZ[k] = FXZ[k] * FXZ[k] * FXZ[k];
        }
        float X = FXZ[0] * Xn;
        float Z = FXZ[1] * Zn;
        
        float R = M[0] * X + M[1] * Y + M[2] * Z;
        float G = M[3] * X + M[4] * Y + M[5] * Z;
        float B = M[6] * X + M[7] * Y + M[8] * Z;
        
        dst_row[x] = B;
        dst_row[x + 1] = G;
        dst_row[x + 2] = R;
    }
}


//// rgb <=> L*u*v*
class CV_ColorLuvTest : public CV_ColorCvtBaseTest
{
public:
    CV_ColorLuvTest();
protected:
    void get_test_array_types_and_sizes( int test_case_idx, vector<vector<Size> >& sizes, vector<vector<int> >& types );
    double get_success_error_level( int test_case_idx, int i, int j );
    void convert_row_bgr2abc_32f_c3( const float* src_row, float* dst_row, int n );
    void convert_row_abc2bgr_32f_c3( const float* src_row, float* dst_row, int n );
};


CV_ColorLuvTest::CV_ColorLuvTest() : CV_ColorCvtBaseTest( true, true, false )
{
    INIT_FWD_INV_CODES( BGR2Luv, Luv2BGR );
}


void CV_ColorLuvTest::get_test_array_types_and_sizes( int test_case_idx, vector<vector<Size> >& sizes, vector<vector<int> >& types )
{
    CV_ColorCvtBaseTest::get_test_array_types_and_sizes( test_case_idx, sizes, types );

    if( blue_idx == 0 )
        fwd_code = CV_LBGR2Luv, inv_code = CV_Luv2LBGR;
    else
        fwd_code = CV_LRGB2Luv, inv_code = CV_Luv2LRGB;
}


double CV_ColorLuvTest::get_success_error_level( int /*test_case_idx*/, int i, int j )
{
    int depth = test_mat[i][j].depth();
    return depth == CV_8U ? 48 : depth == CV_16U ? 32 : 5e-2;
}


void CV_ColorLuvTest::convert_row_bgr2abc_32f_c3( const float* src_row, float* dst_row, int n )
{
    int depth = test_mat[INPUT][0].depth();
    float Lscale = depth == CV_8U ? 255.f/100.f : depth == CV_16U ? 65535.f/100.f : 1.f;
    int j;

    float M[9];
    float un = 4.f*Xn/(Xn + 15.f*1.f + 3*Zn);
    float vn = 9.f*1.f/(Xn + 15.f*1.f + 3*Zn);
    float u_scale = 1.f, u_bias = 0.f;
    float v_scale = 1.f, v_bias = 0.f;

    for( j = 0; j < 9; j++ )
        M[j] = (float)RGB2XYZ[j];

    if( depth == CV_8U )
    {
        u_scale = 0.720338983f;
        u_bias = 96.5254237f;
        v_scale = 0.99609375f;
        v_bias = 139.453125f;
    }

    for( j = 0; j < n*3; j += 3 )
    {
        float r = src_row[j+2];
        float g = src_row[j+1];
        float b = src_row[j];

        float X = r*M[0] + g*M[1] + b*M[2];
        float Y = r*M[3] + g*M[4] + b*M[5];
        float Z = r*M[6] + g*M[7] + b*M[8];
        float d = X + 15*Y + 3*Z, L, u, v;

        if( d == 0 )
            L = u = v = 0;
        else
        {
            if( Y > 0.008856f )
                L = (float)(116.*pow((double)Y,_1_3) - 16.);
            else
                L = 903.3f * Y;

            d = 1.f/d;
            u = 13*L*(4*X*d - un);
            v = 13*L*(9*Y*d - vn);
        }
        dst_row[j] = L*Lscale;
        dst_row[j+1] = u*u_scale + u_bias;
        dst_row[j+2] = v*v_scale + v_bias;
    }
}


void CV_ColorLuvTest::convert_row_abc2bgr_32f_c3( const float* src_row, float* dst_row, int n )
{
    int depth = test_mat[INPUT][0].depth();
    float Lscale = depth == CV_8U ? 100.f/255.f : depth == CV_16U ? 100.f/65535.f : 1.f;
    int j;
    float M[9];
    float un = 4.f*Xn/(Xn + 15.f*1.f + 3*Zn);
    float vn = 9.f*1.f/(Xn + 15.f*1.f + 3*Zn);
    float u_scale = 1.f, u_bias = 0.f;
    float v_scale = 1.f, v_bias = 0.f;

    for( j = 0; j < 9; j++ )
        M[j] = (float)XYZ2RGB[j];

    if( depth == CV_8U )
    {
        u_scale = 1.f/0.720338983f;
        u_bias = 96.5254237f;
        v_scale = 1.f/0.99609375f;
        v_bias = 139.453125f;
    }

    for( j = 0; j < n*3; j += 3 )
    {
        float L = src_row[j]*Lscale;
        float u = (src_row[j+1] - u_bias)*u_scale;
        float v = (src_row[j+2] - v_bias)*v_scale;
        float X, Y, Z;

        if( L >= 8 )
        {
            Y = (L + 16.f)*(1.f/116.f);
            Y = Y*Y*Y;
        }
        else
        {
            Y = L * (1.f/903.3f);
            if( L == 0 )
                L = 0.001f;
        }

        u = u/(13*L) + un;
        v = v/(13*L) + vn;

        X = -9*Y*u/((u - 4)*v - u*v);
        Z = (9*Y - 15*v*Y - v*X)/(3*v);

        float r = M[0]*X + M[1]*Y + M[2]*Z;
        float g = M[3]*X + M[4]*Y + M[5]*Z;
        float b = M[6]*X + M[7]*Y + M[8]*Z;

        dst_row[j] = b;
        dst_row[j+1] = g;
        dst_row[j+2] = r;
    }
}


//// rgb <=> another rgb
class CV_ColorRGBTest : public CV_ColorCvtBaseTest
{
public:
    CV_ColorRGBTest();
protected:
    void get_test_array_types_and_sizes( int test_case_idx, vector<vector<Size> >& sizes, vector<vector<int> >& types );
    double get_success_error_level( int test_case_idx, int i, int j );
    void convert_forward( const Mat& src, Mat& dst );
    void convert_backward( const Mat& src, const Mat& dst, Mat& dst2 );
    int dst_bits;
};


CV_ColorRGBTest::CV_ColorRGBTest() : CV_ColorCvtBaseTest( true, true, true )
{
    dst_bits = 0;
}


void CV_ColorRGBTest::get_test_array_types_and_sizes( int test_case_idx, vector<vector<Size> >& sizes, vector<vector<int> >& types )
{
    RNG& rng = ts->get_rng();
    CV_ColorCvtBaseTest::get_test_array_types_and_sizes( test_case_idx, sizes, types );
    int cn = CV_MAT_CN(types[INPUT][0]);

    dst_bits = 24;

    if( cvtest::randInt(rng) % 3 == 0 )
    {
        types[INPUT][0] = types[OUTPUT][1] = types[REF_OUTPUT][1] = CV_MAKETYPE(CV_8U,cn);
        types[OUTPUT][0] = types[REF_OUTPUT][0] = CV_MAKETYPE(CV_8U,2);
        if( cvtest::randInt(rng) & 1 )
        {
            if( blue_idx == 0 )
                fwd_code = CV_BGR2BGR565, inv_code = CV_BGR5652BGR;
            else
                fwd_code = CV_RGB2BGR565, inv_code = CV_BGR5652RGB;
            dst_bits = 16;
        }
        else
        {
            if( blue_idx == 0 )
                fwd_code = CV_BGR2BGR555, inv_code = CV_BGR5552BGR;
            else
                fwd_code = CV_RGB2BGR555, inv_code = CV_BGR5552RGB;
            dst_bits = 15;
        }
    }
    else
    {
        if( cn == 3 )
        {
            fwd_code = CV_RGB2BGR, inv_code = CV_BGR2RGB;
            blue_idx = 2;
        }
        else if( blue_idx == 0 )
            fwd_code = CV_BGRA2BGR, inv_code = CV_BGR2BGRA;
        else
            fwd_code = CV_RGBA2BGR, inv_code = CV_BGR2RGBA;
    }

    if( CV_MAT_CN(types[INPUT][0]) != CV_MAT_CN(types[OUTPUT][0]) )
        inplace = false;
}


double CV_ColorRGBTest::get_success_error_level( int /*test_case_idx*/, int /*i*/, int /*j*/ )
{
    return 0;
}


void CV_ColorRGBTest::convert_forward( const Mat& src, Mat& dst )
{
    int depth = src.depth(), cn = src.channels();
/*#if defined _DEBUG || defined DEBUG
    int dst_cn = CV_MAT_CN(dst->type);
#endif*/
    int i, j, cols = src.cols;
    int g_rshift = dst_bits == 16 ? 2 : 3;
    int r_lshift = dst_bits == 16 ? 11 : 10;

    //assert( (cn == 3 || cn == 4) && (dst_cn == 3 || (dst_cn == 2 && depth == CV_8U)) );

    for( i = 0; i < src.rows; i++ )
    {
        switch( depth )
        {
        case CV_8U:
            {
                const uchar* src_row = src.ptr(i);
                uchar* dst_row = dst.ptr(i);

                if( dst_bits == 24 )
                {
                    for( j = 0; j < cols; j++ )
                    {
                        uchar b = src_row[j*cn + blue_idx];
                        uchar g = src_row[j*cn + 1];
                        uchar r = src_row[j*cn + (blue_idx^2)];
                        dst_row[j*3] = b;
                        dst_row[j*3+1] = g;
                        dst_row[j*3+2] = r;
                    }
                }
                else
                {
                    for( j = 0; j < cols; j++ )
                    {
                        int b = src_row[j*cn + blue_idx] >> 3;
                        int g = src_row[j*cn + 1] >> g_rshift;
                        int r = src_row[j*cn + (blue_idx^2)] >> 3;
                        ((ushort*)dst_row)[j] = (ushort)(b | (g << 5) | (r << r_lshift));
                        if( cn == 4 && src_row[j*4+3] )
                            ((ushort*)dst_row)[j] |= 1 << (r_lshift+5);
                    }
                }
            }
            break;
        case CV_16U:
            {
                const ushort* src_row = src.ptr<ushort>(i);
                ushort* dst_row = dst.ptr<ushort>(i);

                for( j = 0; j < cols; j++ )
                {
                    ushort b = src_row[j*cn + blue_idx];
                    ushort g = src_row[j*cn + 1];
                    ushort r = src_row[j*cn + (blue_idx^2)];
                    dst_row[j*3] = b;
                    dst_row[j*3+1] = g;
                    dst_row[j*3+2] = r;
                }
            }
            break;
        case CV_32F:
            {
                const float* src_row = src.ptr<float>(i);
                float* dst_row = dst.ptr<float>(i);

                for( j = 0; j < cols; j++ )
                {
                    float b = src_row[j*cn + blue_idx];
                    float g = src_row[j*cn + 1];
                    float r = src_row[j*cn + (blue_idx^2)];
                    dst_row[j*3] = b;
                    dst_row[j*3+1] = g;
                    dst_row[j*3+2] = r;
                }
            }
            break;
        default:
            assert(0);
        }
    }
}


void CV_ColorRGBTest::convert_backward( const Mat& /*src*/, const Mat& src, Mat& dst )
{
    int depth = src.depth(), cn = dst.channels();
/*#if defined _DEBUG || defined DEBUG
    int src_cn = CV_MAT_CN(src->type);
#endif*/
    int i, j, cols = src.cols;
    int g_lshift = dst_bits == 16 ? 2 : 3;
    int r_rshift = dst_bits == 16 ? 11 : 10;

    //assert( (cn == 3 || cn == 4) && (src_cn == 3 || (src_cn == 2 && depth == CV_8U)) );

    for( i = 0; i < src.rows; i++ )
    {
        switch( depth )
        {
        case CV_8U:
            {
                const uchar* src_row = src.ptr(i);
                uchar* dst_row = dst.ptr(i);

                if( dst_bits == 24 )
                {
                    for( j = 0; j < cols; j++ )
                    {
                        uchar b = src_row[j*3];
                        uchar g = src_row[j*3 + 1];
                        uchar r = src_row[j*3 + 2];

                        dst_row[j*cn + blue_idx] = b;
                        dst_row[j*cn + 1] = g;
                        dst_row[j*cn + (blue_idx^2)] = r;

                        if( cn == 4 )
                            dst_row[j*cn + 3] = 255;
                    }
                }
                else
                {
                    for( j = 0; j < cols; j++ )
                    {
                        ushort val = ((ushort*)src_row)[j];
                        uchar b = (uchar)(val << 3);
                        uchar g = (uchar)((val >> 5) << g_lshift);
                        uchar r = (uchar)((val >> r_rshift) << 3);

                        dst_row[j*cn + blue_idx] = b;
                        dst_row[j*cn + 1] = g;
                        dst_row[j*cn + (blue_idx^2)] = r;

                        if( cn == 4 )
                        {
                            uchar alpha = r_rshift == 11 || (val & 0x8000) != 0 ? 255 : 0;
                            dst_row[j*cn + 3] = alpha;
                        }
                    }
                }
            }
            break;
        case CV_16U:
            {
                const ushort* src_row = src.ptr<ushort>(i);
                ushort* dst_row = dst.ptr<ushort>(i);

                for( j = 0; j < cols; j++ )
                {
                    ushort b = src_row[j*3];
                    ushort g = src_row[j*3 + 1];
                    ushort r = src_row[j*3 + 2];

                    dst_row[j*cn + blue_idx] = b;
                    dst_row[j*cn + 1] = g;
                    dst_row[j*cn + (blue_idx^2)] = r;

                    if( cn == 4 )
                        dst_row[j*cn + 3] = 65535;
                }
            }
            break;
        case CV_32F:
            {
                const float* src_row = src.ptr<float>(i);
                float* dst_row = dst.ptr<float>(i);

                for( j = 0; j < cols; j++ )
                {
                    float b = src_row[j*3];
                    float g = src_row[j*3 + 1];
                    float r = src_row[j*3 + 2];

                    dst_row[j*cn + blue_idx] = b;
                    dst_row[j*cn + 1] = g;
                    dst_row[j*cn + (blue_idx^2)] = r;

                    if( cn == 4 )
                        dst_row[j*cn + 3] = 1.f;
                }
            }
            break;
        default:
            assert(0);
        }
    }
}


//// rgb <=> bayer

class CV_ColorBayerTest : public CV_ColorCvtBaseTest
{
public:
    CV_ColorBayerTest();
protected:
    void get_test_array_types_and_sizes( int test_case_idx, vector<vector<Size> >& sizes, vector<vector<int> >& types );
    double get_success_error_level( int test_case_idx, int i, int j );
    void run_func();
    void prepare_to_validation( int test_case_idx );
};


CV_ColorBayerTest::CV_ColorBayerTest() : CV_ColorCvtBaseTest( false, false, true )
{
    test_array[OUTPUT].pop_back();
    test_array[REF_OUTPUT].pop_back();

    fwd_code_str = "BayerBG2BGR";
    inv_code_str = "";
    fwd_code = CV_BayerBG2BGR;
    inv_code = -1;
}


void CV_ColorBayerTest::get_test_array_types_and_sizes( int test_case_idx, vector<vector<Size> >& sizes, vector<vector<int> >& types )
{
    RNG& rng = ts->get_rng();
    CV_ColorCvtBaseTest::get_test_array_types_and_sizes( test_case_idx, sizes, types );

    types[INPUT][0] = CV_MAT_DEPTH(types[INPUT][0]);
    types[OUTPUT][0] = types[REF_OUTPUT][0] = CV_MAKETYPE(CV_MAT_DEPTH(types[INPUT][0]), 3);
    inplace = false;

    fwd_code = cvtest::randInt(rng)%4 + CV_BayerBG2BGR;
}


double CV_ColorBayerTest::get_success_error_level( int /*test_case_idx*/, int /*i*/, int /*j*/ )
{
    return 1;
}


void CV_ColorBayerTest::run_func()
{
    if(!test_cpp)
        cvCvtColor( test_array[INPUT][0], test_array[OUTPUT][0], fwd_code );
    else
    {
        cv::Mat _out = cv::cvarrToMat(test_array[OUTPUT][0]);
        cv::cvtColor(cv::cvarrToMat(test_array[INPUT][0]), _out, fwd_code, _out.channels());
    }
}


template<typename T>
static void bayer2BGR_(const Mat& src, Mat& dst, int code)
{
    int i, j, cols = src.cols - 2;
    int bi = 0;
    int step = (int)(src.step/sizeof(T));
    
    if( code == CV_BayerRG2BGR || code == CV_BayerGR2BGR )
        bi ^= 2;
    
    for( i = 1; i < src.rows - 1; i++ )
    {
        const T* ptr = src.ptr<T>(i) + 1;
        T* dst_row = dst.ptr<T>(i) + 3;
        int save_code = code;
        if( cols <= 0 )
        {
            dst_row[-3] = dst_row[-2] = dst_row[-1] = 0;
            dst_row[cols*3] = dst_row[cols*3+1] = dst_row[cols*3+2] = 0;
            continue;
        }
        
        for( j = 0; j < cols; j++ )
        {
            int b, g, r;
            if( !(code & 1) )
            {
                b = ptr[j];
                g = (ptr[j-1] + ptr[j+1] + ptr[j-step] + ptr[j+step])>>2;
                r = (ptr[j-step-1] + ptr[j-step+1] + ptr[j+step-1] + ptr[j+step+1]) >> 2;
            }
            else
            {
                b = (ptr[j-1] + ptr[j+1]) >> 1;
                g = ptr[j];
                r = (ptr[j-step] + ptr[j+step]) >> 1;
            }
            code ^= 1;
            dst_row[j*3 + bi] = (T)b;
            dst_row[j*3 + 1] = (T)g;
            dst_row[j*3 + (bi^2)] = (T)r;
        }
        
        dst_row[-3] = dst_row[0];
        dst_row[-2] = dst_row[1];
        dst_row[-1] = dst_row[2];
        dst_row[cols*3] = dst_row[cols*3-3];
        dst_row[cols*3+1] = dst_row[cols*3-2];
        dst_row[cols*3+2] = dst_row[cols*3-1];
        
        code = save_code ^ 1;
        bi ^= 2;
    }
    
    if( src.rows <= 2 )
    {
        memset( dst.ptr(), 0, (cols+2)*3*sizeof(T) );
        memset( dst.ptr(dst.rows-1), 0, (cols+2)*3*sizeof(T) );
    }
    else
    {
        T* top_row = dst.ptr<T>();
        T* bottom_row = dst.ptr<T>(dst.rows-1);
        int dstep = (int)(dst.step/sizeof(T));
        
        for( j = 0; j < (cols+2)*3; j++ )
        {
            top_row[j] = top_row[j + dstep];
            bottom_row[j] = bottom_row[j - dstep];
        }
    }
}


void CV_ColorBayerTest::prepare_to_validation( int /*test_case_idx*/ )
{
    const Mat& src = test_mat[INPUT][0];
    Mat& dst = test_mat[REF_OUTPUT][0];
    int depth = src.depth();
    if( depth == CV_8U )
        bayer2BGR_<uchar>(src, dst, fwd_code);
    else if( depth == CV_16U )
        bayer2BGR_<ushort>(src, dst, fwd_code);
    else
        CV_Error(CV_StsUnsupportedFormat, "");
}


/////////////////////////////////////////////////////////////////////////////////////////////////

TEST(Imgproc_ColorGray, accuracy) { CV_ColorGrayTest test; test.safe_run(); }
TEST(Imgproc_ColorYCrCb, accuracy) { CV_ColorYCrCbTest test; test.safe_run(); }
TEST(Imgproc_ColorHSV, accuracy) { CV_ColorHSVTest test; test.safe_run(); }
TEST(Imgproc_ColorHLS, accuracy) { CV_ColorHLSTest test; test.safe_run(); }
TEST(Imgproc_ColorXYZ, accuracy) { CV_ColorXYZTest test; test.safe_run(); }
TEST(Imgproc_ColorLab, accuracy) { CV_ColorLabTest test; test.safe_run(); }
TEST(Imgproc_ColorLuv, accuracy) { CV_ColorLuvTest test; test.safe_run(); }
TEST(Imgproc_ColorRGB, accuracy) { CV_ColorRGBTest test; test.safe_run(); }
TEST(Imgproc_ColorBayer, accuracy) { CV_ColorBayerTest test; test.safe_run(); }

<<<<<<< HEAD

=======
>>>>>>> f4e33ea0
TEST(Imgproc_ColorBayer, regression)
{
    cvtest::TS& ts = *cvtest::TS::ptr();

    Mat given = imread(string(ts.get_data_path()) + "/cvtcolor/bayer_input.png", CV_LOAD_IMAGE_GRAYSCALE);
    Mat gold = imread(string(ts.get_data_path()) + "/cvtcolor/bayer_gold.png", CV_LOAD_IMAGE_UNCHANGED);
<<<<<<< HEAD
    Mat result;

    cvtColor(given, result, CV_BayerBG2GRAY);

    EXPECT_EQ(gold.type(), result.type());
    EXPECT_EQ(gold.cols, result.cols);
    EXPECT_EQ(gold.rows, result.rows);

    Mat diff;
    absdiff(gold, result, diff);

    EXPECT_EQ(0, countNonZero(diff.reshape(1) > 1));
}

TEST(Imgproc_ColorBayerVNG, regression)
{
    cvtest::TS& ts = *cvtest::TS::ptr();

    Mat given = imread(string(ts.get_data_path()) + "/cvtcolor/bayer_input.png", CV_LOAD_IMAGE_GRAYSCALE);
    Mat gold = imread(string(ts.get_data_path()) + "/cvtcolor/bayerVNG_gold.png", CV_LOAD_IMAGE_UNCHANGED);
=======
>>>>>>> f4e33ea0
    Mat result;

    cvtColor(given, result, CV_BayerBG2GRAY);

    EXPECT_EQ(gold.type(), result.type());
    EXPECT_EQ(gold.cols, result.cols);
    EXPECT_EQ(gold.rows, result.rows);

    Mat diff;
    absdiff(gold, result, diff);

    EXPECT_EQ(0, countNonZero(diff.reshape(1) > 1));
}

TEST(Imgproc_ColorBayerVNG, regression)
{
    cvtest::TS& ts = *cvtest::TS::ptr();

    Mat given = imread(string(ts.get_data_path()) + "/cvtcolor/bayer_input.png", CV_LOAD_IMAGE_GRAYSCALE);
    string goldfname = string(ts.get_data_path()) + "/cvtcolor/bayerVNG_gold.png"; 
    Mat gold = imread(goldfname, CV_LOAD_IMAGE_UNCHANGED);
    Mat result;

    CV_Assert(given.data != NULL);
    
    cvtColor(given, result, CV_BayerBG2BGR_VNG, 3);
    
    if (gold.empty())
        imwrite(goldfname, result);
    else
    {
        EXPECT_EQ(gold.type(), result.type());
        EXPECT_EQ(gold.cols, result.cols);
        EXPECT_EQ(gold.rows, result.rows);

        Mat diff;
        absdiff(gold, result, diff);

        EXPECT_EQ(0, countNonZero(diff.reshape(1) > 1));
    }
}

TEST(Imgproc_ColorBayerVNG_Strict, regression)
{
    cvtest::TS& ts = *cvtest::TS::ptr();
    const char pattern[][3] = { "bg", "gb", "rg", "gr" };
    const std::string image_name = "lena.png";
    const std::string parent_path = string(ts.get_data_path()) + "/cvtcolor_strict/";

    Mat src, dst, bayer, reference;
    std::string full_path = parent_path + image_name;
    src = imread(full_path, CV_LOAD_IMAGE_UNCHANGED);
    Size ssize = src.size();

    if (src.data == NULL)
    {
        ts.set_failed_test_info(cvtest::TS::FAIL_MISSING_TEST_DATA);
        ts.printf(cvtest::TS::SUMMARY, "No input image\n");
        ts.set_gtest_status();
        return;
    }
    
    int type = -1;
    for (int i = 0; i < 4; ++i)
    {
        // creating Bayer pattern
        bayer.create(ssize, CV_MAKETYPE(src.depth(), 1));

        if (!strcmp(pattern[i], "bg"))
        {
            for (int y = 0; y < ssize.height; ++y)
                for (int x = 0; x < ssize.width; ++x)
                {
                    if ((x + y) % 2)
                        bayer.at<uchar>(y, x) = src.at<Vec3b>(y, x)[1];
                    else if (x % 2)
                        bayer.at<uchar>(y, x) = src.at<Vec3b>(y, x)[0];
                    else
                        bayer.at<uchar>(y, x) = src.at<Vec3b>(y, x)[2];
                }
            type = CV_BayerBG2BGR_VNG;
        }
        else if (!strcmp(pattern[i], "gb"))
        {
            for (int y = 0; y < ssize.height; ++y)
                for (int x = 0; x < ssize.width; ++x)
                {
                    if ((x + y) % 2 == 0)
                        bayer.at<uchar>(y, x) = src.at<Vec3b>(y, x)[1];
                    else if (x % 2 == 0)
                        bayer.at<uchar>(y, x) = src.at<Vec3b>(y, x)[0];
                    else
                        bayer.at<uchar>(y, x) = src.at<Vec3b>(y, x)[2];
                }
            type = CV_BayerGB2BGR_VNG;
        }
        else if (!strcmp(pattern[i], "rg"))
        {
            for (int y = 0; y < ssize.height; ++y)
                for (int x = 0; x < ssize.width; ++x)
                {
                    if ((x + y) % 2)
                        bayer.at<uchar>(y, x) = src.at<Vec3b>(y, x)[1];
                    else if (x % 2 == 0)
                        bayer.at<uchar>(y, x) = src.at<Vec3b>(y, x)[0];
                    else
                        bayer.at<uchar>(y, x) = src.at<Vec3b>(y, x)[2];
                }
            type = CV_BayerRG2BGR_VNG;
        }
        else
        {
            for (int y = 0; y < ssize.height; ++y)
                for (int x = 0; x < ssize.width; ++x)
                {
                    if ((x + y) % 2 == 0)
                        bayer.at<uchar>(y, x) = src.at<Vec3b>(y, x)[1];
                    else if (x % 2)
                        bayer.at<uchar>(y, x) = src.at<Vec3b>(y, x)[0];
                    else
                        bayer.at<uchar>(y, x) = src.at<Vec3b>(y, x)[2];
                }
            type = CV_BayerGR2BGR_VNG;
        }

        // calculating a dst image
        cvtColor(bayer, dst, type);
        
        // reading a reference image
        full_path = parent_path + pattern[i] + image_name;
        reference = imread(full_path, CV_LOAD_IMAGE_UNCHANGED);
        if (reference.data == NULL)
        {
            imwrite(full_path, dst);
            continue;
        }
        
        if (reference.depth() != dst.depth() || reference.channels() != dst.channels() ||
            reference.size() != dst.size())
        {
            ts.set_failed_test_info(cvtest::TS::FAIL_MISMATCH);
            ts.printf(cvtest::TS::SUMMARY, "\nReference channels: %d\n"
                "Actual channels: %d\n", reference.channels(), dst.channels());
            ts.printf(cvtest::TS::SUMMARY, "\nReference depth: %d\n"
                "Actual depth: %d\n", reference.depth(), dst.depth());
            ts.printf(cvtest::TS::SUMMARY, "\nReference rows: %d\n"
                "Actual rows: %d\n", reference.rows, dst.rows);
            ts.printf(cvtest::TS::SUMMARY, "\nReference cols: %d\n"
                "Actual cols: %d\n", reference.cols, dst.cols);
            ts.set_gtest_status();
            
            return;
        }
        
        Mat diff;
        absdiff(reference, dst, diff);
        
        int nonZero = countNonZero(diff.reshape(1) > 1);
        if (nonZero != 0)
        {
            ts.set_failed_test_info(cvtest::TS::FAIL_BAD_ACCURACY);
            ts.printf(cvtest::TS::SUMMARY, "\nCount non zero in absdiff: %d\n", nonZero);
            ts.set_gtest_status();
            return;
        }
    }
}


void GetTestMatrix(Mat& src)
{
    Size ssize(1000, 1000);
    src.create(ssize, CV_32FC3);
    int szm = ssize.width - 1;
    float pi2 = 2 * 3.1415f;
    // Generate a pretty test image
    for (int i = 0; i < ssize.height; i++)
    {
        for (int j = 0; j < ssize.width; j++)
        {
            float b = (1 + cos((szm - i) * (szm - j) * pi2 / (10 * float(szm)))) / 2;
            float g = (1 + cos((szm - i) * j * pi2 / (10 * float(szm)))) / 2;
            float r = (1 + sin(i * j * pi2 / (10 * float(szm)))) / 2;
            
            // The following lines aren't necessary, but just to prove that
            // the BGR values all lie in [0,1]...
            if (b < 0) b = 0; else if (b > 1) b = 1;
            if (g < 0) g = 0; else if (g > 1) g = 1;
            if (r < 0) r = 0; else if (r > 1) r = 1;
            src.at<cv::Vec3f>(i, j) = cv::Vec3f(b, g, r);
        }
    }
}

void validate_result(const Mat& reference, const Mat& actual, const Mat& src = Mat(), int mode = -1)
{
    cvtest::TS* ts = cvtest::TS::ptr();
    Size ssize = reference.size();
    
    int cn = reference.channels();
    ssize.width *= cn;
    bool next = true;
    
    for (int y = 0; y < ssize.height && next; ++y)
    {
        const float* rD = reference.ptr<float>(y);
        const float* D = actual.ptr<float>(y);
        for (int x = 0; x < ssize.width && next; ++x)
            if (fabs(rD[x] - D[x]) > 0.0001f)
            {
                next = false;
                ts->printf(cvtest::TS::SUMMARY, "Error in: (%d, %d)\n", x / cn,  y);
                ts->printf(cvtest::TS::SUMMARY, "Reference value: %f\n", rD[x]);
                ts->printf(cvtest::TS::SUMMARY, "Actual value: %f\n", D[x]);
                if (!src.empty())
                    ts->printf(cvtest::TS::SUMMARY, "Src value: %f\n", src.ptr<float>(y)[x]);
                ts->printf(cvtest::TS::SUMMARY, "Size: (%d, %d)\n", reference.rows, reference.cols);
                
                if (mode >= 0)
                {
                    cv::Mat lab;
                    cv::cvtColor(src, lab, mode);
                    std::cout << "lab: " << lab(cv::Rect(y, x / cn, 1, 1)) << std::endl;
                }
                std::cout << "src: " << src(cv::Rect(y, x / cn, 1, 1)) << std::endl;
                
                ts->set_failed_test_info(cvtest::TS::FAIL_BAD_ACCURACY);
                ts->set_gtest_status();
            }
    }
}

TEST(Imgproc_ColorLab_Full, accuracy)
{
    Mat src;
    GetTestMatrix(src);
    Mat reference(src.size(), CV_32FC3);
    Size ssize = src.size();
    CV_Assert(ssize.width == ssize.height);
    
    RNG& rng = cvtest::TS::ptr()->get_rng();
    int blueInd = rng.uniform(0., 1.) > 0.5 ? 0 : 2;
    bool srgb = rng.uniform(0., 1.) > 0.5;
    
    // Convert test image to LAB
    cv::Mat lab;
    int forward_code = blueInd ? srgb ? CV_BGR2Lab : CV_LBGR2Lab : srgb ? CV_RGB2Lab : CV_LRGB2Lab;
    int inverse_code = blueInd ? srgb ? CV_Lab2BGR : CV_Lab2LBGR : srgb ? CV_Lab2RGB : CV_Lab2LRGB;
    cv::cvtColor(src, lab, forward_code);
    // Convert LAB image back to BGR(RGB)
    cv::Mat recons;
    cv::cvtColor(lab, recons, inverse_code);
    
    validate_result(src, recons, src, forward_code);
    
//    src *= 255.0f;
//    recons *= 255.0f;
    
//    imshow("Test", src);
//    imshow("OpenCV", recons);
//    waitKey();
}<|MERGE_RESOLUTION|>--- conflicted
+++ resolved
@@ -1683,39 +1683,12 @@
 TEST(Imgproc_ColorRGB, accuracy) { CV_ColorRGBTest test; test.safe_run(); }
 TEST(Imgproc_ColorBayer, accuracy) { CV_ColorBayerTest test; test.safe_run(); }
 
-<<<<<<< HEAD
-
-=======
->>>>>>> f4e33ea0
 TEST(Imgproc_ColorBayer, regression)
 {
     cvtest::TS& ts = *cvtest::TS::ptr();
 
     Mat given = imread(string(ts.get_data_path()) + "/cvtcolor/bayer_input.png", CV_LOAD_IMAGE_GRAYSCALE);
     Mat gold = imread(string(ts.get_data_path()) + "/cvtcolor/bayer_gold.png", CV_LOAD_IMAGE_UNCHANGED);
-<<<<<<< HEAD
-    Mat result;
-
-    cvtColor(given, result, CV_BayerBG2GRAY);
-
-    EXPECT_EQ(gold.type(), result.type());
-    EXPECT_EQ(gold.cols, result.cols);
-    EXPECT_EQ(gold.rows, result.rows);
-
-    Mat diff;
-    absdiff(gold, result, diff);
-
-    EXPECT_EQ(0, countNonZero(diff.reshape(1) > 1));
-}
-
-TEST(Imgproc_ColorBayerVNG, regression)
-{
-    cvtest::TS& ts = *cvtest::TS::ptr();
-
-    Mat given = imread(string(ts.get_data_path()) + "/cvtcolor/bayer_input.png", CV_LOAD_IMAGE_GRAYSCALE);
-    Mat gold = imread(string(ts.get_data_path()) + "/cvtcolor/bayerVNG_gold.png", CV_LOAD_IMAGE_UNCHANGED);
-=======
->>>>>>> f4e33ea0
     Mat result;
 
     cvtColor(given, result, CV_BayerBG2GRAY);
