/*M///////////////////////////////////////////////////////////////////////////////////////
//
//  IMPORTANT: READ BEFORE DOWNLOADING, COPYING, INSTALLING OR USING.
//
//  By downloading, copying, installing or using the software you agree to this license.
//  If you do not agree to this license, do not download, install,
//  copy or use the software.
//
//
//                           License Agreement
//                For Open Source Computer Vision Library
//
// Copyright (C) 2000-2008, Intel Corporation, all rights reserved.
// Copyright (C) 2009, Willow Garage Inc., all rights reserved.
// Third party copyrights are property of their respective owners.
//
// Redistribution and use in source and binary forms, with or without modification,
// are permitted provided that the following conditions are met:
//
//   * Redistribution's of source code must retain the above copyright notice,
//     this list of conditions and the following disclaimer.
//
//   * Redistribution's in binary form must reproduce the above copyright notice,
//     this list of conditions and the following disclaimer in the documentation
//     and/or other materials provided with the distribution.
//
//   * The name of the copyright holders may not be used to endorse or promote products
//     derived from this software without specific prior written permission.
//
// This software is provided by the copyright holders and contributors "as is" and
// any express or implied warranties, including, but not limited to, the implied
// warranties of merchantability and fitness for a particular purpose are disclaimed.
// In no event shall the Intel Corporation or contributors be liable for any direct,
// indirect, incidental, special, exemplary, or consequential damages
// (including, but not limited to, procurement of substitute goods or services;
// loss of use, data, or profits; or business interruption) however caused
// and on any theory of liability, whether in contract, strict liability,
// or tort (including negligence or otherwise) arising in any way out of
// the use of this software, even if advised of the possibility of such damage.
//
//M*/

#include "precomp.hpp"
#include "opencv2/core/core_c.h"
#include "opencl_kernels.hpp"

#include <cstdio>
#include <iterator>

/****************************************************************************************\
      The code below is implementation of HOG (Histogram-of-Oriented Gradients)
      descriptor and object detection, introduced by Navneet Dalal and Bill Triggs.

      The computed feature vectors are compatible with the
      INRIA Object Detection and Localization Toolkit
      (http://pascal.inrialpes.fr/soft/olt/)
\****************************************************************************************/

namespace cv
{

#define NTHREADS 256

enum {DESCR_FORMAT_COL_BY_COL, DESCR_FORMAT_ROW_BY_ROW};

static int numPartsWithin(int size, int part_size, int stride)
{
    return (size - part_size + stride) / stride;
}

static Size numPartsWithin(cv::Size size, cv::Size part_size,
                                                cv::Size stride)
{
    return Size(numPartsWithin(size.width, part_size.width, stride.width),
        numPartsWithin(size.height, part_size.height, stride.height));
}

static size_t getBlockHistogramSize(Size block_size, Size cell_size, int nbins)
{
    Size cells_per_block = Size(block_size.width / cell_size.width,
        block_size.height / cell_size.height);
    return (size_t)(nbins * cells_per_block.area());
}

size_t HOGDescriptor::getDescriptorSize() const
{
    CV_Assert(blockSize.width % cellSize.width == 0 &&
        blockSize.height % cellSize.height == 0);
    CV_Assert((winSize.width - blockSize.width) % blockStride.width == 0 &&
        (winSize.height - blockSize.height) % blockStride.height == 0 );

    return (size_t)nbins*
        (blockSize.width/cellSize.width)*
        (blockSize.height/cellSize.height)*
        ((winSize.width - blockSize.width)/blockStride.width + 1)*
        ((winSize.height - blockSize.height)/blockStride.height + 1);
}

double HOGDescriptor::getWinSigma() const
{
    return winSigma >= 0 ? winSigma : (blockSize.width + blockSize.height)/8.;
}

bool HOGDescriptor::checkDetectorSize() const
{
    size_t detectorSize = svmDetector.size(), descriptorSize = getDescriptorSize();
    return detectorSize == 0 ||
        detectorSize == descriptorSize ||
        detectorSize == descriptorSize + 1;
}

void HOGDescriptor::setSVMDetector(InputArray _svmDetector)
{
    _svmDetector.getMat().convertTo(svmDetector, CV_32F);
    CV_Assert(checkDetectorSize());

    Mat detector_reordered(1, (int)svmDetector.size(), CV_32FC1);

    size_t block_hist_size = getBlockHistogramSize(blockSize, cellSize, nbins);
    cv::Size blocks_per_img = numPartsWithin(winSize, blockSize, blockStride);

    for (int i = 0; i < blocks_per_img.height; ++i)
        for (int j = 0; j < blocks_per_img.width; ++j)
        {
            const float *src = &svmDetector[0] + (j * blocks_per_img.height + i) * block_hist_size;
            float *dst = (float*)detector_reordered.data + (i * blocks_per_img.width + j) * block_hist_size;
            for (size_t k = 0; k < block_hist_size; ++k)
                dst[k] = src[k];
        }
    size_t descriptor_size = getDescriptorSize();
    free_coef = svmDetector.size() > descriptor_size ? svmDetector[descriptor_size] : 0;
    detector_reordered.copyTo(oclSvmDetector);
}

#define CV_TYPE_NAME_HOG_DESCRIPTOR "opencv-object-detector-hog"

bool HOGDescriptor::read(FileNode& obj)
{
    if( !obj.isMap() )
        return false;
    FileNodeIterator it = obj["winSize"].begin();
    it >> winSize.width >> winSize.height;
    it = obj["blockSize"].begin();
    it >> blockSize.width >> blockSize.height;
    it = obj["blockStride"].begin();
    it >> blockStride.width >> blockStride.height;
    it = obj["cellSize"].begin();
    it >> cellSize.width >> cellSize.height;
    obj["nbins"] >> nbins;
    obj["derivAperture"] >> derivAperture;
    obj["winSigma"] >> winSigma;
    obj["histogramNormType"] >> histogramNormType;
    obj["L2HysThreshold"] >> L2HysThreshold;
    obj["gammaCorrection"] >> gammaCorrection;
    obj["nlevels"] >> nlevels;

    FileNode vecNode = obj["SVMDetector"];
    if( vecNode.isSeq() )
    {
        vecNode >> svmDetector;
        CV_Assert(checkDetectorSize());
    }
    return true;
}

void HOGDescriptor::write(FileStorage& fs, const String& objName) const
{
    if( !objName.empty() )
        fs << objName;

    fs << "{" CV_TYPE_NAME_HOG_DESCRIPTOR
       << "winSize" << winSize
       << "blockSize" << blockSize
       << "blockStride" << blockStride
       << "cellSize" << cellSize
       << "nbins" << nbins
       << "derivAperture" << derivAperture
       << "winSigma" << getWinSigma()
       << "histogramNormType" << histogramNormType
       << "L2HysThreshold" << L2HysThreshold
       << "gammaCorrection" << gammaCorrection
       << "nlevels" << nlevels;
    if( !svmDetector.empty() )
        fs << "SVMDetector" << svmDetector;
    fs << "}";
}

bool HOGDescriptor::load(const String& filename, const String& objname)
{
    FileStorage fs(filename, FileStorage::READ);
    FileNode obj = !objname.empty() ? fs[objname] : fs.getFirstTopLevelNode();
    return read(obj);
}

void HOGDescriptor::save(const String& filename, const String& objName) const
{
    FileStorage fs(filename, FileStorage::WRITE);
    write(fs, !objName.empty() ? objName : FileStorage::getDefaultObjectName(filename));
}

void HOGDescriptor::copyTo(HOGDescriptor& c) const
{
    c.winSize = winSize;
    c.blockSize = blockSize;
    c.blockStride = blockStride;
    c.cellSize = cellSize;
    c.nbins = nbins;
    c.derivAperture = derivAperture;
    c.winSigma = winSigma;
    c.histogramNormType = histogramNormType;
    c.L2HysThreshold = L2HysThreshold;
    c.gammaCorrection = gammaCorrection;
    c.svmDetector = svmDetector;
    c.nlevels = nlevels;
}

void HOGDescriptor::computeGradient(const Mat& img, Mat& grad, Mat& qangle,
    Size paddingTL, Size paddingBR) const
{
    CV_Assert( img.type() == CV_8U || img.type() == CV_8UC3 );

    Size gradsize(img.cols + paddingTL.width + paddingBR.width,
        img.rows + paddingTL.height + paddingBR.height);
    grad.create(gradsize, CV_32FC2);  // <magnitude*(1-alpha), magnitude*alpha>
    qangle.create(gradsize, CV_8UC2); // [0..nbins-1] - quantized gradient orientation

    Size wholeSize;
    Point roiofs;
    img.locateROI(wholeSize, roiofs);

    int i, x, y;
    int cn = img.channels();

    Mat_<float> _lut(1, 256);
    const float* const lut = &_lut(0,0);
#if CV_SSE2
    const int indeces[] = { 0, 1, 2, 3 };
    __m128i idx = _mm_loadu_si128((const __m128i*)indeces);
    __m128i ifour = _mm_set1_epi32(4);

    float* const _data = &_lut(0, 0);
    if( gammaCorrection )
        for( i = 0; i < 256; i += 4 )
        {
            _mm_storeu_ps(_data + i, _mm_sqrt_ps(_mm_cvtepi32_ps(idx)));
            idx = _mm_add_epi32(idx, ifour);
        }
    else
        for( i = 0; i < 256; i += 4 )
        {
            _mm_storeu_ps(_data + i, _mm_cvtepi32_ps(idx));
            idx = _mm_add_epi32(idx, ifour);
        }
#else
    if( gammaCorrection )
        for( i = 0; i < 256; i++ )
            _lut(0,i) = std::sqrt((float)i);
    else
        for( i = 0; i < 256; i++ )
            _lut(0,i) = (float)i;
#endif

    AutoBuffer<int> mapbuf(gradsize.width + gradsize.height + 4);
    int* xmap = (int*)mapbuf + 1;
    int* ymap = xmap + gradsize.width + 2;

    const int borderType = (int)BORDER_REFLECT_101;

    for( x = -1; x < gradsize.width + 1; x++ )
        xmap[x] = borderInterpolate(x - paddingTL.width + roiofs.x,
        wholeSize.width, borderType) - roiofs.x;
    for( y = -1; y < gradsize.height + 1; y++ )
        ymap[y] = borderInterpolate(y - paddingTL.height + roiofs.y,
        wholeSize.height, borderType) - roiofs.y;

    // x- & y- derivatives for the whole row
    int width = gradsize.width;
    AutoBuffer<float> _dbuf(width*4);
    float* const dbuf = _dbuf;
    Mat Dx(1, width, CV_32F, dbuf);
    Mat Dy(1, width, CV_32F, dbuf + width);
    Mat Mag(1, width, CV_32F, dbuf + width*2);
    Mat Angle(1, width, CV_32F, dbuf + width*3);

    if (cn == 3)
    {
        int end = gradsize.width + 2;
        xmap -= 1, x = 0;
#if CV_SSE2
        __m128i ithree = _mm_set1_epi32(3);
        for ( ; x <= end - 4; x += 4)
            _mm_storeu_si128((__m128i*)(xmap + x), _mm_mullo_epi16(ithree,
                _mm_loadu_si128((const __m128i*)(xmap + x))));
#endif
        for ( ; x < end; ++x)
            xmap[x] *= 3;
        xmap += 1;
    }

    float angleScale = (float)(nbins/CV_PI);
    for( y = 0; y < gradsize.height; y++ )
    {
        const uchar* imgPtr  = img.data + img.step*ymap[y];
        const uchar* prevPtr = img.data + img.step*ymap[y-1];
        const uchar* nextPtr = img.data + img.step*ymap[y+1];

        float* gradPtr = (float*)grad.ptr(y);
        uchar* qanglePtr = (uchar*)qangle.ptr(y);

        if( cn == 1 )
        {
            for( x = 0; x < width; x++ )
            {
                int x1 = xmap[x];
                dbuf[x] = (float)(lut[imgPtr[xmap[x+1]]] - lut[imgPtr[xmap[x-1]]]);
                dbuf[width + x] = (float)(lut[nextPtr[x1]] - lut[prevPtr[x1]]);
            }
        }
        else
        {
            x = 0;
#if CV_SSE2
            for( ; x <= width - 4; x += 4 )
            {
                int x0 = xmap[x], x1 = xmap[x+1], x2 = xmap[x+2], x3 = xmap[x+3];
                typedef const uchar* const T;
                T p02 = imgPtr + xmap[x+1], p00 = imgPtr + xmap[x-1];
                T p12 = imgPtr + xmap[x+2], p10 = imgPtr + xmap[x];
                T p22 = imgPtr + xmap[x+3], p20 = p02;
                T p32 = imgPtr + xmap[x+4], p30 = p12;

                __m128 _dx0 = _mm_sub_ps(_mm_set_ps(lut[p32[0]], lut[p22[0]], lut[p12[0]], lut[p02[0]]),
                                         _mm_set_ps(lut[p30[0]], lut[p20[0]], lut[p10[0]], lut[p00[0]]));
                __m128 _dx1 = _mm_sub_ps(_mm_set_ps(lut[p32[1]], lut[p22[1]], lut[p12[1]], lut[p02[1]]),
                                         _mm_set_ps(lut[p30[1]], lut[p20[1]], lut[p10[1]], lut[p00[1]]));
                __m128 _dx2 = _mm_sub_ps(_mm_set_ps(lut[p32[2]], lut[p22[2]], lut[p12[2]], lut[p02[2]]),
                                         _mm_set_ps(lut[p30[2]], lut[p20[2]], lut[p10[2]], lut[p00[2]]));

                __m128 _dy0 = _mm_sub_ps(_mm_set_ps(lut[nextPtr[x3]], lut[nextPtr[x2]], lut[nextPtr[x1]], lut[nextPtr[x0]]),
                                         _mm_set_ps(lut[prevPtr[x3]], lut[prevPtr[x2]], lut[prevPtr[x1]], lut[prevPtr[x0]]));
                __m128 _dy1 = _mm_sub_ps(_mm_set_ps(lut[nextPtr[x3+1]], lut[nextPtr[x2+1]], lut[nextPtr[x1+1]], lut[nextPtr[x0+1]]),
                                         _mm_set_ps(lut[prevPtr[x3+1]], lut[prevPtr[x2+1]], lut[prevPtr[x1+1]], lut[prevPtr[x0+1]]));
                __m128 _dy2 = _mm_sub_ps(_mm_set_ps(lut[nextPtr[x3+2]], lut[nextPtr[x2+2]], lut[nextPtr[x1+2]], lut[nextPtr[x0+2]]),
                                         _mm_set_ps(lut[prevPtr[x3+2]], lut[prevPtr[x2+2]], lut[prevPtr[x1+2]], lut[prevPtr[x0+2]]));

                __m128 _mag0 = _mm_add_ps(_mm_mul_ps(_dx0, _dx0), _mm_mul_ps(_dy0, _dy0));
                __m128 _mag1 = _mm_add_ps(_mm_mul_ps(_dx1, _dx1), _mm_mul_ps(_dy1, _dy1));
                __m128 _mag2 = _mm_add_ps(_mm_mul_ps(_dx2, _dx2), _mm_mul_ps(_dy2, _dy2));

                __m128 mask = _mm_cmpgt_ps(_mag2, _mag1);
                _dx2 = _mm_or_ps(_mm_and_ps(_dx2, mask), _mm_andnot_ps(mask, _dx1));
                _dy2 = _mm_or_ps(_mm_and_ps(_dy2, mask), _mm_andnot_ps(mask, _dy1));

                mask = _mm_cmpgt_ps(_mm_max_ps(_mag2, _mag1), _mag0);
                _dx2 = _mm_or_ps(_mm_and_ps(_dx2, mask), _mm_andnot_ps(mask, _dx0));
                _dy2 = _mm_or_ps(_mm_and_ps(_dy2, mask), _mm_andnot_ps(mask, _dy0));

                _mm_storeu_ps(dbuf + x, _dx2);
                _mm_storeu_ps(dbuf + x + width, _dy2);
            }
#endif
            for( ; x < width; x++ )
            {
                int x1 = xmap[x];
                float dx0, dy0, dx, dy, mag0, mag;
                const uchar* p2 = imgPtr + xmap[x+1];
                const uchar* p0 = imgPtr + xmap[x-1];

                dx0 = lut[p2[2]] - lut[p0[2]];
                dy0 = lut[nextPtr[x1+2]] - lut[prevPtr[x1+2]];
                mag0 = dx0*dx0 + dy0*dy0;

                dx = lut[p2[1]] - lut[p0[1]];
                dy = lut[nextPtr[x1+1]] - lut[prevPtr[x1+1]];
                mag = dx*dx + dy*dy;
                if( mag0 < mag )
                {
                    dx0 = dx;
                    dy0 = dy;
                    mag0 = mag;
                }

                dx = lut[p2[0]] - lut[p0[0]];
                dy = lut[nextPtr[x1]] - lut[prevPtr[x1]];
                mag = dx*dx + dy*dy;
                if( mag0 < mag )
                {
                    dx0 = dx;
                    dy0 = dy;
                    mag0 = mag;
                }

                dbuf[x] = dx0;
                dbuf[x+width] = dy0;
            }
        }

        // computing angles and magnidutes
        cartToPolar( Dx, Dy, Mag, Angle, false );

        // filling the result matrix
        x = 0;
#if CV_SSE2
        __m128 fhalf = _mm_set1_ps(0.5f), fzero = _mm_setzero_ps();
        __m128 _angleScale = _mm_set1_ps(angleScale), fone = _mm_set1_ps(1.0f);
        __m128i ione = _mm_set1_epi32(1), _nbins = _mm_set1_epi32(nbins), izero = _mm_setzero_si128();

        for ( ; x <= width - 4; x += 4)
        {
            int x2 = x << 1;
            __m128 _mag = _mm_loadu_ps(dbuf + x + (width << 1));
            __m128 _angle = _mm_loadu_ps(dbuf + x + width * 3);
            _angle = _mm_sub_ps(_mm_mul_ps(_angleScale, _angle), fhalf);

            __m128 sign = _mm_and_ps(fone, _mm_cmplt_ps(_angle, fzero));
            __m128i _hidx = _mm_cvttps_epi32(_angle);
            _hidx = _mm_sub_epi32(_hidx, _mm_cvtps_epi32(sign));
            _angle = _mm_sub_ps(_angle, _mm_cvtepi32_ps(_hidx));

            __m128 ft0 = _mm_mul_ps(_mag, _mm_sub_ps(fone, _angle));
            __m128 ft1 = _mm_mul_ps(_mag, _angle);
            __m128 ft2 = _mm_unpacklo_ps(ft0, ft1);
            __m128 ft3 = _mm_unpackhi_ps(ft0, ft1);

            _mm_storeu_ps(gradPtr + x2, ft2);
            _mm_storeu_ps(gradPtr + x2 + 4, ft3);

            __m128i mask0 = _mm_sub_epi32(izero, _mm_srli_epi32(_hidx, 31));
            __m128i it0 = _mm_and_si128(mask0, _nbins);
            mask0 = _mm_cmplt_epi32(_hidx, _nbins);
            __m128i it1 = _mm_andnot_si128(mask0, _nbins);
            _hidx = _mm_add_epi32(_hidx, _mm_sub_epi32(it0, it1));

            it0 = _mm_packus_epi16(_mm_packs_epi32(_hidx, izero), izero);
            _hidx = _mm_add_epi32(ione, _hidx);
            _hidx = _mm_and_si128(_hidx, _mm_cmplt_epi32(_hidx, _nbins));
            it1 = _mm_packus_epi16(_mm_packs_epi32(_hidx, izero), izero);
            it0 = _mm_unpacklo_epi8(it0, it1);

            _mm_storel_epi64((__m128i*)(qanglePtr + x2), it0);
        }
#endif
        for( ; x < width; x++ )
        {
            float mag = dbuf[x+width*2], angle = dbuf[x+width*3]*angleScale - 0.5f;
            int hidx = cvFloor(angle);
            angle -= hidx;
            gradPtr[x*2] = mag*(1.f - angle);
            gradPtr[x*2+1] = mag*angle;

            if( hidx < 0 )
                hidx += nbins;
            else if( hidx >= nbins )
                hidx -= nbins;

            CV_Assert( (unsigned)hidx < (unsigned)nbins );

            qanglePtr[x*2] = (uchar)hidx;
            hidx++;
            hidx &= hidx < nbins ? -1 : 0;
            qanglePtr[x*2+1] = (uchar)hidx;
        }
    }
}

struct HOGCache
{
    struct BlockData
    {
        BlockData() :
            histOfs(0), imgOffset()
        { }

        int histOfs;
        Point imgOffset;
    };

    struct PixData
    {
        size_t gradOfs, qangleOfs;
        int histOfs[4];
        float histWeights[4];
        float gradWeight;
    };

    HOGCache();
    HOGCache(const HOGDescriptor* descriptor,
        const Mat& img, const Size& paddingTL, const Size& paddingBR,
        bool useCache, const Size& cacheStride);
    virtual ~HOGCache() { }
    virtual void init(const HOGDescriptor* descriptor,
        const Mat& img, const Size& paddingTL, const Size& paddingBR,
        bool useCache, const Size& cacheStride);

    Size windowsInImage(const Size& imageSize, const Size& winStride) const;
    Rect getWindow(const Size& imageSize, const Size& winStride, int idx) const;

    const float* getBlock(Point pt, float* buf);
    virtual void normalizeBlockHistogram(float* histogram) const;

    std::vector<PixData> pixData;
    std::vector<BlockData> blockData;

    bool useCache;
    std::vector<int> ymaxCached;
    Size winSize;
    Size cacheStride;
    Size nblocks, ncells;
    int blockHistogramSize;
    int count1, count2, count4;
    Point imgoffset;
    Mat_<float> blockCache;
    Mat_<uchar> blockCacheFlags;

    Mat grad, qangle;
    const HOGDescriptor* descriptor;
};

HOGCache::HOGCache() :
    blockHistogramSize(), count1(), count2(), count4()
{
    useCache = false;
    descriptor = 0;
}

HOGCache::HOGCache(const HOGDescriptor* _descriptor,
    const Mat& _img, const Size& _paddingTL, const Size& _paddingBR,
    bool _useCache, const Size& _cacheStride)
{
    init(_descriptor, _img, _paddingTL, _paddingBR, _useCache, _cacheStride);
}

void HOGCache::init(const HOGDescriptor* _descriptor,
    const Mat& _img, const Size& _paddingTL, const Size& _paddingBR,
    bool _useCache, const Size& _cacheStride)
{
    descriptor = _descriptor;
    cacheStride = _cacheStride;
    useCache = _useCache;

    descriptor->computeGradient(_img, grad, qangle, _paddingTL, _paddingBR);
    imgoffset = _paddingTL;

    winSize = descriptor->winSize;
    Size blockSize = descriptor->blockSize;
    Size blockStride = descriptor->blockStride;
    Size cellSize = descriptor->cellSize;
    int i, j, nbins = descriptor->nbins;
    int rawBlockSize = blockSize.width*blockSize.height;

    nblocks = Size((winSize.width - blockSize.width)/blockStride.width + 1,
        (winSize.height - blockSize.height)/blockStride.height + 1);
    ncells = Size(blockSize.width/cellSize.width, blockSize.height/cellSize.height);
    blockHistogramSize = ncells.width*ncells.height*nbins;

    if( useCache )
    {
        Size cacheSize((grad.cols - blockSize.width)/cacheStride.width+1,
            (winSize.height/cacheStride.height)+1);

        blockCache.create(cacheSize.height, cacheSize.width*blockHistogramSize);
        blockCacheFlags.create(cacheSize);

        size_t cacheRows = blockCache.rows;
        ymaxCached.resize(cacheRows);
        for(size_t ii = 0; ii < cacheRows; ii++ )
            ymaxCached[ii] = -1;
    }

    Mat_<float> weights(blockSize);
    float sigma = (float)descriptor->getWinSigma();
    float scale = 1.f/(sigma*sigma*2);

    {
        AutoBuffer<float> di(blockSize.height), dj(blockSize.width);
        float* _di = (float*)di, *_dj = (float*)dj;
        float bh = blockSize.height * 0.5f, bw = blockSize.width * 0.5f;

        i = 0;
    #if CV_SSE2
        const int a[] = { 0, 1, 2, 3 };
        __m128i idx = _mm_loadu_si128((__m128i*)a);
        __m128 _bw = _mm_set1_ps(bw), _bh = _mm_set1_ps(bh);
        __m128i ifour = _mm_set1_epi32(4);

        for (; i <= blockSize.height - 4; i += 4)
        {
            __m128 t = _mm_sub_ps(_mm_cvtepi32_ps(idx), _bh);
            t = _mm_mul_ps(t, t);
            idx = _mm_add_epi32(idx, ifour);
            _mm_storeu_ps(_di + i, t);
        }
    #endif
        for ( ; i < blockSize.height; ++i)
        {
            _di[i] = i - bh;
            _di[i] *= _di[i];
        }

        j = 0;
    #if CV_SSE2
        idx = _mm_loadu_si128((__m128i*)a);
        for (; j <= blockSize.width - 4; j += 4)
        {
            __m128 t = _mm_sub_ps(_mm_cvtepi32_ps(idx), _bw);
            t = _mm_mul_ps(t, t);
            idx = _mm_add_epi32(idx, ifour);
            _mm_storeu_ps(_dj + j, t);
        }
    #endif
        for ( ; j < blockSize.width; ++j)
        {
            _dj[j] = j - bw;
            _dj[j] *= _dj[j];
        }

        for(i = 0; i < blockSize.height; i++)
            for(j = 0; j < blockSize.width; j++)
                weights(i,j) = std::exp(-(_di[i] + _dj[j])*scale);
    }

    blockData.resize(nblocks.width*nblocks.height);
    pixData.resize(rawBlockSize*3);

    // Initialize 2 lookup tables, pixData & blockData.
    // Here is why:
    //
    // The detection algorithm runs in 4 nested loops (at each pyramid layer):
    //  loop over the windows within the input image
    //    loop over the blocks within each window
    //      loop over the cells within each block
    //        loop over the pixels in each cell
    //
    // As each of the loops runs over a 2-dimensional array,
    // we could get 8(!) nested loops in total, which is very-very slow.
    //
    // To speed the things up, we do the following:
    //   1. loop over windows is unrolled in the HOGDescriptor::{compute|detect} methods;
    //         inside we compute the current search window using getWindow() method.
    //         Yes, it involves some overhead (function call + couple of divisions),
    //         but it's tiny in fact.
    //   2. loop over the blocks is also unrolled. Inside we use pre-computed blockData[j]
    //         to set up gradient and histogram pointers.
    //   3. loops over cells and pixels in each cell are merged
    //       (since there is no overlap between cells, each pixel in the block is processed once)
    //      and also unrolled. Inside we use PixData[k] to access the gradient values and
    //      update the histogram
    //

    count1 = count2 = count4 = 0;
    for( j = 0; j < blockSize.width; j++ )
        for( i = 0; i < blockSize.height; i++ )
        {
            PixData* data = 0;
            float cellX = (j+0.5f)/cellSize.width - 0.5f;
            float cellY = (i+0.5f)/cellSize.height - 0.5f;
            int icellX0 = cvFloor(cellX);
            int icellY0 = cvFloor(cellY);
            int icellX1 = icellX0 + 1, icellY1 = icellY0 + 1;
            cellX -= icellX0;
            cellY -= icellY0;

            if( (unsigned)icellX0 < (unsigned)ncells.width &&
               (unsigned)icellX1 < (unsigned)ncells.width )
            {
                if( (unsigned)icellY0 < (unsigned)ncells.height &&
                   (unsigned)icellY1 < (unsigned)ncells.height )
                {
                    data = &pixData[rawBlockSize*2 + (count4++)];
                    data->histOfs[0] = (icellX0*ncells.height + icellY0)*nbins;
                    data->histWeights[0] = (1.f - cellX)*(1.f - cellY);
                    data->histOfs[1] = (icellX1*ncells.height + icellY0)*nbins;
                    data->histWeights[1] = cellX*(1.f - cellY);
                    data->histOfs[2] = (icellX0*ncells.height + icellY1)*nbins;
                    data->histWeights[2] = (1.f - cellX)*cellY;
                    data->histOfs[3] = (icellX1*ncells.height + icellY1)*nbins;
                    data->histWeights[3] = cellX*cellY;
                }
                else
                {
                    data = &pixData[rawBlockSize + (count2++)];
                    if( (unsigned)icellY0 < (unsigned)ncells.height )
                    {
                        icellY1 = icellY0;
                        cellY = 1.f - cellY;
                    }
                    data->histOfs[0] = (icellX0*ncells.height + icellY1)*nbins;
                    data->histWeights[0] = (1.f - cellX)*cellY;
                    data->histOfs[1] = (icellX1*ncells.height + icellY1)*nbins;
                    data->histWeights[1] = cellX*cellY;
                    data->histOfs[2] = data->histOfs[3] = 0;
                    data->histWeights[2] = data->histWeights[3] = 0;
                }
            }
            else
            {
                if( (unsigned)icellX0 < (unsigned)ncells.width )
                {
                    icellX1 = icellX0;
                    cellX = 1.f - cellX;
                }

                if( (unsigned)icellY0 < (unsigned)ncells.height &&
                   (unsigned)icellY1 < (unsigned)ncells.height )
                {
                    data = &pixData[rawBlockSize + (count2++)];
                    data->histOfs[0] = (icellX1*ncells.height + icellY0)*nbins;
                    data->histWeights[0] = cellX*(1.f - cellY);
                    data->histOfs[1] = (icellX1*ncells.height + icellY1)*nbins;
                    data->histWeights[1] = cellX*cellY;
                    data->histOfs[2] = data->histOfs[3] = 0;
                    data->histWeights[2] = data->histWeights[3] = 0;
                }
                else
                {
                    data = &pixData[count1++];
                    if( (unsigned)icellY0 < (unsigned)ncells.height )
                    {
                        icellY1 = icellY0;
                        cellY = 1.f - cellY;
                    }
                    data->histOfs[0] = (icellX1*ncells.height + icellY1)*nbins;
                    data->histWeights[0] = cellX*cellY;
                    data->histOfs[1] = data->histOfs[2] = data->histOfs[3] = 0;
                    data->histWeights[1] = data->histWeights[2] = data->histWeights[3] = 0;
                }
            }
            data->gradOfs = (grad.cols*i + j)*2;
            data->qangleOfs = (qangle.cols*i + j)*2;
            data->gradWeight = weights(i,j);
        }

    assert( count1 + count2 + count4 == rawBlockSize );
    // defragment pixData
    for( j = 0; j < count2; j++ )
        pixData[j + count1] = pixData[j + rawBlockSize];
    for( j = 0; j < count4; j++ )
        pixData[j + count1 + count2] = pixData[j + rawBlockSize*2];
    count2 += count1;
    count4 += count2;

    // initialize blockData
    for( j = 0; j < nblocks.width; j++ )
        for( i = 0; i < nblocks.height; i++ )
        {
            BlockData& data = blockData[j*nblocks.height + i];
            data.histOfs = (j*nblocks.height + i)*blockHistogramSize;
            data.imgOffset = Point(j*blockStride.width,i*blockStride.height);
        }
}

const float* HOGCache::getBlock(Point pt, float* buf)
{
    float* blockHist = buf;
    assert(descriptor != 0);

//    Size blockSize = descriptor->blockSize;
    pt += imgoffset;

//    CV_Assert( (unsigned)pt.x <= (unsigned)(grad.cols - blockSize.width) &&
//        (unsigned)pt.y <= (unsigned)(grad.rows - blockSize.height) );

    if( useCache )
    {
        CV_Assert( pt.x % cacheStride.width == 0 &&
                   pt.y % cacheStride.height == 0 );
        Point cacheIdx(pt.x/cacheStride.width,
                       (pt.y/cacheStride.height) % blockCache.rows);
        if( pt.y != ymaxCached[cacheIdx.y] )
        {
            Mat_<uchar> cacheRow = blockCacheFlags.row(cacheIdx.y);
            cacheRow = (uchar)0;
            ymaxCached[cacheIdx.y] = pt.y;
        }

        blockHist = &blockCache[cacheIdx.y][cacheIdx.x*blockHistogramSize];
        uchar& computedFlag = blockCacheFlags(cacheIdx.y, cacheIdx.x);
        if( computedFlag != 0 )
            return blockHist;
        computedFlag = (uchar)1; // set it at once, before actual computing
    }

    int k, C1 = count1, C2 = count2, C4 = count4;
    const float* gradPtr = (const float*)(grad.data + grad.step*pt.y) + pt.x*2;
    const uchar* qanglePtr = qangle.data + qangle.step*pt.y + pt.x*2;

//    CV_Assert( blockHist != 0 );
    memset(blockHist, 0, sizeof(float) * blockHistogramSize);

    const PixData* _pixData = &pixData[0];

    for( k = 0; k < C1; k++ )
    {
        const PixData& pk = _pixData[k];
        const float* const a = gradPtr + pk.gradOfs;
        float w = pk.gradWeight*pk.histWeights[0];
        const uchar* h = qanglePtr + pk.qangleOfs;
        int h0 = h[0], h1 = h[1];

        float* hist = blockHist + pk.histOfs[0];
        float t0 = hist[h0] + a[0]*w;
        float t1 = hist[h1] + a[1]*w;
        hist[h0] = t0; hist[h1] = t1;
    }

#if CV_SSE2
    float hist0[4], hist1[4];
    for( ; k < C2; k++ )
    {
        const PixData& pk = _pixData[k];
        const float* const a = gradPtr + pk.gradOfs;
        const uchar* const h = qanglePtr + pk.qangleOfs;
        int h0 = h[0], h1 = h[1];

        __m128 _a0 = _mm_set1_ps(a[0]), _a1 = _mm_set1_ps(a[1]);
        __m128 _w = _mm_mul_ps(_mm_set1_ps(pk.gradWeight), _mm_loadu_ps(pk.histWeights));
        __m128 _t0 = _mm_mul_ps(_a0, _w), _t1 = _mm_mul_ps(_a1, _w);

        _mm_storeu_ps(hist0, _t0);
        _mm_storeu_ps(hist1, _t1);

        float* hist = blockHist + pk.histOfs[0];
        float t0 = hist[h0] + hist0[0];
        float t1 = hist[h1] + hist1[0];
        hist[h0] = t0; hist[h1] = t1;

        hist = blockHist + pk.histOfs[1];
        t0 = hist[h0] + hist0[1];
        t1 = hist[h1] + hist1[1];
        hist[h0] = t0; hist[h1] = t1;
    }
#else
    for( ; k < C2; k++ )
    {
        const PixData& pk = _pixData[k];
        const float* const a = gradPtr + pk.gradOfs;
        float w, t0, t1, a0 = a[0], a1 = a[1];
        const uchar* const h = qanglePtr + pk.qangleOfs;
        int h0 = h[0], h1 = h[1];

        float* hist = blockHist + pk.histOfs[0];
        w = pk.gradWeight*pk.histWeights[0];
        t0 = hist[h0] + a0*w;
        t1 = hist[h1] + a1*w;
        hist[h0] = t0; hist[h1] = t1;

        hist = blockHist + pk.histOfs[1];
        w = pk.gradWeight*pk.histWeights[1];
        t0 = hist[h0] + a0*w;
        t1 = hist[h1] + a1*w;
        hist[h0] = t0; hist[h1] = t1;
    }
#endif

#if CV_SSE2
    for( ; k < C4; k++ )
    {
        const PixData& pk = _pixData[k];
        const float* const a = gradPtr + pk.gradOfs;
        const uchar* const h = qanglePtr + pk.qangleOfs;
        int h0 = h[0], h1 = h[1];

        __m128 _a0 = _mm_set1_ps(a[0]), _a1 = _mm_set1_ps(a[1]);
        __m128 _w = _mm_mul_ps(_mm_set1_ps(pk.gradWeight), _mm_loadu_ps(pk.histWeights));
        __m128 _t0 = _mm_mul_ps(_a0, _w), _t1 = _mm_mul_ps(_a1, _w);

        _mm_storeu_ps(hist0, _t0);
        _mm_storeu_ps(hist1, _t1);

        float* hist = blockHist + pk.histOfs[0];
        float t0 = hist[h0] + hist0[0];
        float t1 = hist[h1] + hist1[0];
        hist[h0] = t0; hist[h1] = t1;

        hist = blockHist + pk.histOfs[1];
        t0 = hist[h0] + hist0[1];
        t1 = hist[h1] + hist1[1];
        hist[h0] = t0; hist[h1] = t1;

        hist = blockHist + pk.histOfs[2];
        t0 = hist[h0] + hist0[2];
        t1 = hist[h1] + hist1[2];
        hist[h0] = t0; hist[h1] = t1;

        hist = blockHist + pk.histOfs[3];
        t0 = hist[h0] + hist0[3];
        t1 = hist[h1] + hist1[3];
        hist[h0] = t0; hist[h1] = t1;

//        __m128 _hist0 = _mm_set_ps((blockHist + pk.histOfs[3])[h0], (blockHist + pk.histOfs[2])[h0],
//            (blockHist + pk.histOfs[1])[h0], (blockHist + pk.histOfs[0])[h0]);
//        __m128 _hist1 = _mm_set_ps((blockHist + pk.histOfs[3])[h1], (blockHist + pk.histOfs[2])[h1],
//            (blockHist + pk.histOfs[1])[h1], (blockHist + pk.histOfs[0])[h1]);
//
//        _hist0 = _mm_add_ps(_t0, _hist0);
//        _hist1 = _mm_add_ps(_t1, _hist1);
//
//        _mm_storeu_ps(hist0, _hist0);
//        _mm_storeu_ps(hist1, _hist1);
//
//        (pk.histOfs[0] + blockHist)[h0] = hist0[0];
//        (pk.histOfs[1] + blockHist)[h0] = hist0[1];
//        (pk.histOfs[2] + blockHist)[h0] = hist0[2];
//        (pk.histOfs[3] + blockHist)[h0] = hist0[3];
//
//        (pk.histOfs[0] + blockHist)[h1] = hist1[0];
//        (pk.histOfs[1] + blockHist)[h1] = hist1[1];
//        (pk.histOfs[2] + blockHist)[h1] = hist1[2];
//        (pk.histOfs[3] + blockHist)[h1] = hist1[3];
    }
#else
    for( ; k < C4; k++ )
    {
        const PixData& pk = _pixData[k];
        const float* a = gradPtr + pk.gradOfs;
        float w, t0, t1, a0 = a[0], a1 = a[1];
        const uchar* h = qanglePtr + pk.qangleOfs;
        int h0 = h[0], h1 = h[1];

        float* hist = blockHist + pk.histOfs[0];
        w = pk.gradWeight*pk.histWeights[0];
        t0 = hist[h0] + a0*w;
        t1 = hist[h1] + a1*w;
        hist[h0] = t0; hist[h1] = t1;

        hist = blockHist + pk.histOfs[1];
        w = pk.gradWeight*pk.histWeights[1];
        t0 = hist[h0] + a0*w;
        t1 = hist[h1] + a1*w;
        hist[h0] = t0; hist[h1] = t1;

        hist = blockHist + pk.histOfs[2];
        w = pk.gradWeight*pk.histWeights[2];
        t0 = hist[h0] + a0*w;
        t1 = hist[h1] + a1*w;
        hist[h0] = t0; hist[h1] = t1;

        hist = blockHist + pk.histOfs[3];
        w = pk.gradWeight*pk.histWeights[3];
        t0 = hist[h0] + a0*w;
        t1 = hist[h1] + a1*w;
        hist[h0] = t0; hist[h1] = t1;
    }
#endif

    normalizeBlockHistogram(blockHist);

    return blockHist;
}

void HOGCache::normalizeBlockHistogram(float* _hist) const
{
    float* hist = &_hist[0], sum = 0.0f, partSum[4];
    size_t i = 0, sz = blockHistogramSize;

#if CV_SSE2
    __m128 p0 = _mm_loadu_ps(hist);
    __m128 s = _mm_mul_ps(p0, p0);

    for (i = 4; i <= sz - 4; i += 4)
    {
        p0 = _mm_loadu_ps(hist + i);
        s = _mm_add_ps(s, _mm_mul_ps(p0, p0));
    }
    _mm_storeu_ps(partSum, s);
#else
    partSum[0] = 0.0f;
    partSum[1] = 0.0f;
    partSum[2] = 0.0f;
    partSum[3] = 0.0f;
    for ( ; i <= sz - 4; i += 4)
    {
        partSum[0] += hist[i] * hist[i];
        partSum[1] += hist[i+1] * hist[i+1];
        partSum[2] += hist[i+2] * hist[i+2];
        partSum[3] += hist[i+3] * hist[i+3];
    }
#endif
    float t0 = partSum[0] + partSum[1];
    float t1 = partSum[2] + partSum[3];
    sum = t0 + t1;
    for ( ; i < sz; ++i)
        sum += hist[i]*hist[i];

    float scale = 1.f/(std::sqrt(sum)+sz*0.1f), thresh = (float)descriptor->L2HysThreshold;
    i = 0, sum = 0.0f;

#if CV_SSE2
    __m128 _scale = _mm_set1_ps(scale);
    static __m128 _threshold = _mm_set1_ps(thresh);

    __m128 p = _mm_mul_ps(_scale, _mm_loadu_ps(hist));
    p = _mm_min_ps(p, _threshold);
    s = _mm_mul_ps(p, p);
    _mm_storeu_ps(hist, p);

    for(i = 4 ; i <= sz - 4; i += 4)
    {
        p = _mm_loadu_ps(hist + i);
        p = _mm_mul_ps(p, _scale);
        p = _mm_min_ps(p, _threshold);
        s = _mm_add_ps(s, _mm_mul_ps(p, p));
        _mm_storeu_ps(hist + i, p);
    }

    _mm_storeu_ps(partSum, s);
#else
    partSum[0] = 0.0f;
    partSum[1] = 0.0f;
    partSum[2] = 0.0f;
    partSum[3] = 0.0f;
    for( ; i <= sz - 4; i += 4)
    {
        hist[i] = std::min(hist[i]*scale, thresh);
        hist[i+1] = std::min(hist[i+1]*scale, thresh);
        hist[i+2] = std::min(hist[i+2]*scale, thresh);
        hist[i+3] = std::min(hist[i+3]*scale, thresh);
        partSum[0] += hist[i]*hist[i];
        partSum[1] += hist[i+1]*hist[i+1];
        partSum[2] += hist[i+2]*hist[i+2];
        partSum[3] += hist[i+3]*hist[i+3];
    }
#endif
    t0 = partSum[0] + partSum[1];
    t1 = partSum[2] + partSum[3];
    sum = t0 + t1;
    for( ; i < sz; ++i)
    {
        hist[i] = std::min(hist[i]*scale, thresh);
        sum += hist[i]*hist[i];
    }

    scale = 1.f/(std::sqrt(sum)+1e-3f), i = 0;
#if CV_SSE2
    __m128 _scale2 = _mm_set1_ps(scale);
    for ( ; i <= sz - 4; i += 4)
    {
        __m128 t = _mm_mul_ps(_scale2, _mm_loadu_ps(hist + i));
        _mm_storeu_ps(hist + i, t);
    }
#endif
    for ( ; i < sz; ++i)
        hist[i] *= scale;
}

Size HOGCache::windowsInImage(const Size& imageSize, const Size& winStride) const
{
    return Size((imageSize.width - winSize.width)/winStride.width + 1,
        (imageSize.height - winSize.height)/winStride.height + 1);
}

Rect HOGCache::getWindow(const Size& imageSize, const Size& winStride, int idx) const
{
    int nwindowsX = (imageSize.width - winSize.width)/winStride.width + 1;
    int y = idx / nwindowsX;
    int x = idx - nwindowsX*y;
    return Rect( x*winStride.width, y*winStride.height, winSize.width, winSize.height );
}

static inline int gcd(int a, int b)
{
    if( a < b )
        std::swap(a, b);
    while( b > 0 )
    {
        int r = a % b;
        a = b;
        b = r;
    }
    return a;
}

#ifdef HAVE_OPENCL

static bool ocl_compute_gradients_8UC1(int height, int width, InputArray _img, float angle_scale,
                                       UMat grad, UMat qangle, bool correct_gamma, int nbins)
{
    ocl::Kernel k("compute_gradients_8UC1_kernel", ocl::objdetect::objdetect_hog_oclsrc);
    if(k.empty())
        return false;

    UMat img = _img.getUMat();

    size_t localThreads[3] = { NTHREADS, 1, 1 };
    size_t globalThreads[3] = { width, height, 1 };
    char correctGamma = (correct_gamma) ? 1 : 0;
    int grad_quadstep = (int)grad.step >> 3;
    int qangle_elem_size = CV_ELEM_SIZE1(qangle.type());
    int qangle_step = (int)qangle.step / (2 * qangle_elem_size);

    int idx = 0;
    idx = k.set(idx, height);
    idx = k.set(idx, width);
    idx = k.set(idx, (int)img.step1());
    idx = k.set(idx, grad_quadstep);
    idx = k.set(idx, qangle_step);
    idx = k.set(idx, ocl::KernelArg::PtrReadOnly(img));
    idx = k.set(idx, ocl::KernelArg::PtrWriteOnly(grad));
    idx = k.set(idx, ocl::KernelArg::PtrWriteOnly(qangle));
    idx = k.set(idx, angle_scale);
    idx = k.set(idx, correctGamma);
    idx = k.set(idx, nbins);

    return k.run(2, globalThreads, localThreads, false);
}

static bool ocl_computeGradient(InputArray img, UMat grad, UMat qangle, int nbins, Size effect_size, bool gamma_correction)
{
    float angleScale = (float)(nbins / CV_PI);

    return ocl_compute_gradients_8UC1(effect_size.height, effect_size.width, img,
         angleScale, grad, qangle, gamma_correction, nbins);
}

#define CELL_WIDTH 8
#define CELL_HEIGHT 8
#define CELLS_PER_BLOCK_X 2
#define CELLS_PER_BLOCK_Y 2

static bool ocl_compute_hists(int nbins, int block_stride_x, int block_stride_y, int height, int width,
                              UMat grad, UMat qangle, UMat gauss_w_lut, UMat block_hists, size_t block_hist_size)
{
    ocl::Kernel k("compute_hists_lut_kernel", ocl::objdetect::objdetect_hog_oclsrc);
    if(k.empty())
        return false;
    bool is_cpu = cv::ocl::Device::getDefault().type() == cv::ocl::Device::TYPE_CPU;
    cv::String opts;
    if(is_cpu)
       opts = "-D CPU ";
    else
        opts = cv::format("-D WAVE_SIZE=%d", k.preferedWorkGroupSizeMultiple());
    k.create("compute_hists_lut_kernel", ocl::objdetect::objdetect_hog_oclsrc, opts);
    if(k.empty())
        return false;

    int img_block_width = (width - CELLS_PER_BLOCK_X * CELL_WIDTH + block_stride_x)/block_stride_x;
    int img_block_height = (height - CELLS_PER_BLOCK_Y * CELL_HEIGHT + block_stride_y)/block_stride_y;
    int blocks_total = img_block_width * img_block_height;

    int qangle_elem_size = CV_ELEM_SIZE1(qangle.type());
    int grad_quadstep = (int)grad.step >> 2;
    int qangle_step = (int)qangle.step / qangle_elem_size;

    int blocks_in_group = 4;
    size_t localThreads[3] = { blocks_in_group * 24, 2, 1 };
    size_t globalThreads[3] = {((img_block_width * img_block_height + blocks_in_group - 1)/blocks_in_group) * localThreads[0], 2, 1 };

    int hists_size = (nbins * CELLS_PER_BLOCK_X * CELLS_PER_BLOCK_Y * 12) * sizeof(float);
    int final_hists_size = (nbins * CELLS_PER_BLOCK_X * CELLS_PER_BLOCK_Y) * sizeof(float);

    int smem = (hists_size + final_hists_size) * blocks_in_group;

    int idx = 0;
    idx = k.set(idx, block_stride_x);
    idx = k.set(idx, block_stride_y);
    idx = k.set(idx, nbins);
    idx = k.set(idx, (int)block_hist_size);
    idx = k.set(idx, img_block_width);
    idx = k.set(idx, blocks_in_group);
    idx = k.set(idx, blocks_total);
    idx = k.set(idx, grad_quadstep);
    idx = k.set(idx, qangle_step);
    idx = k.set(idx, ocl::KernelArg::PtrReadOnly(grad));
    idx = k.set(idx, ocl::KernelArg::PtrReadOnly(qangle));
    idx = k.set(idx, ocl::KernelArg::PtrReadOnly(gauss_w_lut));
    idx = k.set(idx, ocl::KernelArg::PtrWriteOnly(block_hists));
    idx = k.set(idx, (void*)NULL, (size_t)smem);

    return k.run(2, globalThreads, localThreads, false);
}

static int power_2up(unsigned int n)
{
    for(unsigned int i = 1; i<=1024; i<<=1)
        if(n < i)
            return i;
    return -1; // Input is too big
}

static bool ocl_normalize_hists(int nbins, int block_stride_x, int block_stride_y,
                                int height, int width, UMat block_hists, float threshold)
{
    int block_hist_size = nbins * CELLS_PER_BLOCK_X * CELLS_PER_BLOCK_Y;
    int img_block_width = (width - CELLS_PER_BLOCK_X * CELL_WIDTH + block_stride_x)
        / block_stride_x;
    int img_block_height = (height - CELLS_PER_BLOCK_Y * CELL_HEIGHT + block_stride_y)
        / block_stride_y;
    int nthreads;
    size_t globalThreads[3] = { 1, 1, 1  };
    size_t localThreads[3] = { 1, 1, 1  };

    int idx = 0;
    bool is_cpu = cv::ocl::Device::getDefault().type() == cv::ocl::Device::TYPE_CPU;
    cv::String opts;
    ocl::Kernel k;
    if ( nbins == 9 )
    {
        k.create("normalize_hists_36_kernel", ocl::objdetect::objdetect_hog_oclsrc, "");
        if(k.empty())
            return false;
        if(is_cpu)
           opts = "-D CPU ";
        else
            opts = cv::format("-D WAVE_SIZE=%d", k.preferedWorkGroupSizeMultiple());
        k.create("normalize_hists_36_kernel", ocl::objdetect::objdetect_hog_oclsrc, opts);
        if(k.empty())
            return false;

        int blocks_in_group = NTHREADS / block_hist_size;
        nthreads = blocks_in_group * block_hist_size;
        int num_groups = (img_block_width * img_block_height + blocks_in_group - 1)/blocks_in_group;
        globalThreads[0] = nthreads * num_groups;
        localThreads[0] = nthreads;
    }
    else
    {
        k.create("normalize_hists_kernel", ocl::objdetect::objdetect_hog_oclsrc, "");
        if(k.empty())
            return false;
        if(is_cpu)
           opts = "-D CPU ";
        else
            opts = cv::format("-D WAVE_SIZE=%d", k.preferedWorkGroupSizeMultiple());
        k.create("normalize_hists_kernel", ocl::objdetect::objdetect_hog_oclsrc, opts);
        if(k.empty())
            return false;

        nthreads = power_2up(block_hist_size);
        globalThreads[0] = img_block_width * nthreads;
        globalThreads[1] = img_block_height;
        localThreads[0] = nthreads;

        if ((nthreads < 32) || (nthreads > 512) )
            return false;

        idx = k.set(idx, nthreads);
        idx = k.set(idx, block_hist_size);
        idx = k.set(idx, img_block_width);
    }
    idx = k.set(idx, ocl::KernelArg::PtrReadWrite(block_hists));
    idx = k.set(idx, threshold);
    idx = k.set(idx, (void*)NULL,  nthreads * sizeof(float));

    return k.run(2, globalThreads, localThreads, false);
}

static bool ocl_extract_descrs_by_rows(int win_height, int win_width, int block_stride_y, int block_stride_x, int win_stride_y, int win_stride_x,
                                       int height, int width, UMat block_hists, UMat descriptors,
                                       int block_hist_size, int descr_size, int descr_width)
{
    ocl::Kernel k("extract_descrs_by_rows_kernel", ocl::objdetect::objdetect_hog_oclsrc);
    if(k.empty())
        return false;

    int win_block_stride_x = win_stride_x / block_stride_x;
    int win_block_stride_y = win_stride_y / block_stride_y;
    int img_win_width = (width - win_width + win_stride_x) / win_stride_x;
    int img_win_height = (height - win_height + win_stride_y) / win_stride_y;
    int img_block_width = (width - CELLS_PER_BLOCK_X * CELL_WIDTH + block_stride_x) /
        block_stride_x;

    int descriptors_quadstep = (int)descriptors.step >> 2;

    size_t globalThreads[3] = { img_win_width * NTHREADS, img_win_height, 1 };
    size_t localThreads[3] = { NTHREADS, 1, 1 };

    int idx = 0;
    idx = k.set(idx, block_hist_size);
    idx = k.set(idx, descriptors_quadstep);
    idx = k.set(idx, descr_size);
    idx = k.set(idx, descr_width);
    idx = k.set(idx, img_block_width);
    idx = k.set(idx, win_block_stride_x);
    idx = k.set(idx, win_block_stride_y);
    idx = k.set(idx, ocl::KernelArg::PtrReadOnly(block_hists));
    idx = k.set(idx, ocl::KernelArg::PtrWriteOnly(descriptors));

    return k.run(2, globalThreads, localThreads, false);
}

static bool ocl_extract_descrs_by_cols(int win_height, int win_width, int block_stride_y, int block_stride_x, int win_stride_y, int win_stride_x,
                                       int height, int width, UMat block_hists, UMat descriptors,
                                       int block_hist_size, int descr_size, int nblocks_win_x, int nblocks_win_y)
{
    ocl::Kernel k("extract_descrs_by_cols_kernel", ocl::objdetect::objdetect_hog_oclsrc);
    if(k.empty())
        return false;

    int win_block_stride_x = win_stride_x / block_stride_x;
    int win_block_stride_y = win_stride_y / block_stride_y;
    int img_win_width = (width - win_width + win_stride_x) / win_stride_x;
    int img_win_height = (height - win_height + win_stride_y) / win_stride_y;
    int img_block_width = (width - CELLS_PER_BLOCK_X * CELL_WIDTH + block_stride_x) /
        block_stride_x;

    int descriptors_quadstep = (int)descriptors.step >> 2;

    size_t globalThreads[3] = { img_win_width * NTHREADS, img_win_height, 1 };
    size_t localThreads[3] = { NTHREADS, 1, 1 };

    int idx = 0;
    idx = k.set(idx, block_hist_size);
    idx = k.set(idx, descriptors_quadstep);
    idx = k.set(idx, descr_size);
    idx = k.set(idx, nblocks_win_x);
    idx = k.set(idx, nblocks_win_y);
    idx = k.set(idx, img_block_width);
    idx = k.set(idx, win_block_stride_x);
    idx = k.set(idx, win_block_stride_y);
    idx = k.set(idx, ocl::KernelArg::PtrReadOnly(block_hists));
    idx = k.set(idx, ocl::KernelArg::PtrWriteOnly(descriptors));

    return k.run(2, globalThreads, localThreads, false);
}

static bool ocl_compute(InputArray _img, Size win_stride, std::vector<float>& _descriptors, int descr_format, Size blockSize,
                        Size cellSize, int nbins, Size blockStride, Size winSize, float sigma, bool gammaCorrection, double L2HysThreshold)
{
    Size imgSize = _img.size();
    Size effect_size = imgSize;

    UMat grad(imgSize, CV_32FC2);
    int qangle_type = ocl::Device::getDefault().isIntel() ? CV_32SC2 : CV_8UC2;
    UMat qangle(imgSize, qangle_type);

    const size_t block_hist_size = getBlockHistogramSize(blockSize, cellSize, nbins);
    const Size blocks_per_img = numPartsWithin(imgSize, blockSize, blockStride);
    UMat block_hists(1, static_cast<int>(block_hist_size * blocks_per_img.area()) + 256, CV_32F);

    Size wins_per_img = numPartsWithin(imgSize, winSize, win_stride);
    UMat labels(1, wins_per_img.area(), CV_8U);

    float scale = 1.f / (2.f * sigma * sigma);
    Mat gaussian_lut(1, 512, CV_32FC1);
    int idx = 0;
    for(int i=-8; i<8; i++)
        for(int j=-8; j<8; j++)
            gaussian_lut.at<float>(idx++) = std::exp(-(j * j + i * i) * scale);
    for(int i=-8; i<8; i++)
        for(int j=-8; j<8; j++)
            gaussian_lut.at<float>(idx++) = (8.f - fabs(j + 0.5f)) * (8.f - fabs(i + 0.5f)) / 64.f;

    if(!ocl_computeGradient(_img, grad, qangle, nbins, effect_size, gammaCorrection))
        return false;

    UMat gauss_w_lut;
    gaussian_lut.copyTo(gauss_w_lut);
    if(!ocl_compute_hists(nbins, blockStride.width, blockStride.height, effect_size.height,
        effect_size.width, grad, qangle, gauss_w_lut, block_hists, block_hist_size))
        return false;

    if(!ocl_normalize_hists(nbins, blockStride.width, blockStride.height, effect_size.height,
        effect_size.width, block_hists, (float)L2HysThreshold))
        return false;

    Size blocks_per_win = numPartsWithin(winSize, blockSize, blockStride);
    wins_per_img = numPartsWithin(effect_size, winSize, win_stride);

    int descr_size = blocks_per_win.area()*(int)block_hist_size;
    int descr_width = (int)block_hist_size*blocks_per_win.width;

    UMat descriptors(wins_per_img.area(), static_cast<int>(blocks_per_win.area() * block_hist_size), CV_32F);
    switch (descr_format)
    {
    case DESCR_FORMAT_ROW_BY_ROW:
        if(!ocl_extract_descrs_by_rows(winSize.height, winSize.width,
            blockStride.height, blockStride.width, win_stride.height, win_stride.width, effect_size.height,
            effect_size.width, block_hists, descriptors, (int)block_hist_size, descr_size, descr_width))
            return false;
        break;
    case DESCR_FORMAT_COL_BY_COL:
        if(!ocl_extract_descrs_by_cols(winSize.height, winSize.width,
            blockStride.height, blockStride.width, win_stride.height, win_stride.width, effect_size.height, effect_size.width,
            block_hists, descriptors, (int)block_hist_size, descr_size, blocks_per_win.width, blocks_per_win.height))
            return false;
        break;
    default:
        return false;
    }
    descriptors.reshape(1, (int)descriptors.total()).getMat(ACCESS_READ).copyTo(_descriptors);
    return true;
}
#endif //HAVE_OPENCL

void HOGDescriptor::compute(InputArray _img, std::vector<float>& descriptors,
    Size winStride, Size padding, const std::vector<Point>& locations) const
{
    if( winStride == Size() )
        winStride = cellSize;
    Size cacheStride(gcd(winStride.width, blockStride.width),
                     gcd(winStride.height, blockStride.height));

    Size imgSize = _img.size();

    size_t nwindows = locations.size();
    padding.width = (int)alignSize(std::max(padding.width, 0), cacheStride.width);
    padding.height = (int)alignSize(std::max(padding.height, 0), cacheStride.height);
    Size paddedImgSize(imgSize.width + padding.width*2, imgSize.height + padding.height*2);

    CV_OCL_RUN(_img.dims() <= 2 && _img.type() == CV_8UC1 && _img.isUMat(),
        ocl_compute(_img, winStride, descriptors, DESCR_FORMAT_COL_BY_COL, blockSize,
        cellSize, nbins, blockStride, winSize, (float)getWinSigma(), gammaCorrection, L2HysThreshold))

    Mat img = _img.getMat();
    HOGCache cache(this, img, padding, padding, nwindows == 0, cacheStride);

    if( !nwindows )
        nwindows = cache.windowsInImage(paddedImgSize, winStride).area();

    const HOGCache::BlockData* blockData = &cache.blockData[0];

    int nblocks = cache.nblocks.area();
    int blockHistogramSize = cache.blockHistogramSize;
    size_t dsize = getDescriptorSize();
    descriptors.resize(dsize*nwindows);

    // for each window
    for( size_t i = 0; i < nwindows; i++ )
    {
        float* descriptor = &descriptors[i*dsize];

        Point pt0;
        if( !locations.empty() )
        {
            pt0 = locations[i];
            if( pt0.x < -padding.width || pt0.x > img.cols + padding.width - winSize.width ||
                pt0.y < -padding.height || pt0.y > img.rows + padding.height - winSize.height )
                continue;
        }
        else
        {
            pt0 = cache.getWindow(paddedImgSize, winStride, (int)i).tl() - Point(padding);
//            CV_Assert(pt0.x % cacheStride.width == 0 && pt0.y % cacheStride.height == 0);
        }

        for( int j = 0; j < nblocks; j++ )
        {
            const HOGCache::BlockData& bj = blockData[j];
            Point pt = pt0 + bj.imgOffset;

            float* dst = descriptor + bj.histOfs;
            const float* src = cache.getBlock(pt, dst);
            if( src != dst )
                memcpy(dst, src, blockHistogramSize * sizeof(float));
        }
    }
}

void HOGDescriptor::detect(const Mat& img,
    std::vector<Point>& hits, std::vector<double>& weights, double hitThreshold,
    Size winStride, Size padding, const std::vector<Point>& locations) const
{
    hits.clear();
    if( svmDetector.empty() )
        return;

    if( winStride == Size() )
        winStride = cellSize;
    Size cacheStride(gcd(winStride.width, blockStride.width),
        gcd(winStride.height, blockStride.height));

    size_t nwindows = locations.size();
    padding.width = (int)alignSize(std::max(padding.width, 0), cacheStride.width);
    padding.height = (int)alignSize(std::max(padding.height, 0), cacheStride.height);
    Size paddedImgSize(img.cols + padding.width*2, img.rows + padding.height*2);

    HOGCache cache(this, img, padding, padding, nwindows == 0, cacheStride);

    if( !nwindows )
        nwindows = cache.windowsInImage(paddedImgSize, winStride).area();

    const HOGCache::BlockData* blockData = &cache.blockData[0];

    int nblocks = cache.nblocks.area();
    int blockHistogramSize = cache.blockHistogramSize;
    size_t dsize = getDescriptorSize();

    double rho = svmDetector.size() > dsize ? svmDetector[dsize] : 0;
    std::vector<float> blockHist(blockHistogramSize);

#if CV_SSE2
    float partSum[4];
#endif

    for( size_t i = 0; i < nwindows; i++ )
    {
        Point pt0;
        if( !locations.empty() )
        {
            pt0 = locations[i];
            if( pt0.x < -padding.width || pt0.x > img.cols + padding.width - winSize.width ||
                    pt0.y < -padding.height || pt0.y > img.rows + padding.height - winSize.height )
                continue;
        }
        else
        {
            pt0 = cache.getWindow(paddedImgSize, winStride, (int)i).tl() - Point(padding);
            CV_Assert(pt0.x % cacheStride.width == 0 && pt0.y % cacheStride.height == 0);
        }
        double s = rho;
        const float* svmVec = &svmDetector[0];

        int j, k;
        for( j = 0; j < nblocks; j++, svmVec += blockHistogramSize )
        {
            const HOGCache::BlockData& bj = blockData[j];
            Point pt = pt0 + bj.imgOffset;

            const float* vec = cache.getBlock(pt, &blockHist[0]);
#if CV_SSE2
            __m128 _vec = _mm_loadu_ps(vec);
            __m128 _svmVec = _mm_loadu_ps(svmVec);
            __m128 sum = _mm_mul_ps(_svmVec, _vec);

            for( k = 4; k <= blockHistogramSize - 4; k += 4 )
            {
                _vec = _mm_loadu_ps(vec + k);
                _svmVec = _mm_loadu_ps(svmVec + k);

                sum = _mm_add_ps(sum, _mm_mul_ps(_vec, _svmVec));
            }

            _mm_storeu_ps(partSum, sum);
            double t0 = partSum[0] + partSum[1];
            double t1 = partSum[2] + partSum[3];
            s += t0 + t1;
#else
            for( k = 0; k <= blockHistogramSize - 4; k += 4 )
                s += vec[k]*svmVec[k] + vec[k+1]*svmVec[k+1] +
                    vec[k+2]*svmVec[k+2] + vec[k+3]*svmVec[k+3];
#endif
            for( ; k < blockHistogramSize; k++ )
                s += vec[k]*svmVec[k];
        }
        if( s >= hitThreshold )
        {
            hits.push_back(pt0);
            weights.push_back(s);
        }
    }
}

void HOGDescriptor::detect(const Mat& img, std::vector<Point>& hits, double hitThreshold,
    Size winStride, Size padding, const std::vector<Point>& locations) const
{
    std::vector<double> weightsV;
    detect(img, hits, weightsV, hitThreshold, winStride, padding, locations);
}

class HOGInvoker :
    public ParallelLoopBody
{
public:
    HOGInvoker( const HOGDescriptor* _hog, const Mat& _img,
        double _hitThreshold, const Size& _winStride, const Size& _padding,
        const double* _levelScale, std::vector<Rect> * _vec, Mutex* _mtx,
        std::vector<double>* _weights=0, std::vector<double>* _scales=0 )
    {
        hog = _hog;
        img = _img;
        hitThreshold = _hitThreshold;
        winStride = _winStride;
        padding = _padding;
        levelScale = _levelScale;
        vec = _vec;
        weights = _weights;
        scales = _scales;
        mtx = _mtx;
    }

    void operator()( const Range& range ) const
    {
        int i, i1 = range.start, i2 = range.end;
        double minScale = i1 > 0 ? levelScale[i1] : i2 > 1 ? levelScale[i1+1] : std::max(img.cols, img.rows);
        Size maxSz(cvCeil(img.cols/minScale), cvCeil(img.rows/minScale));
        Mat smallerImgBuf(maxSz, img.type());
        std::vector<Point> locations;
        std::vector<double> hitsWeights;

        for( i = i1; i < i2; i++ )
        {
            double scale = levelScale[i];
            Size sz(cvRound(img.cols/scale), cvRound(img.rows/scale));
            Mat smallerImg(sz, img.type(), smallerImgBuf.data);
            if( sz == img.size() )
                smallerImg = Mat(sz, img.type(), img.data, img.step);
            else
                resize(img, smallerImg, sz);
            hog->detect(smallerImg, locations, hitsWeights, hitThreshold, winStride, padding);
            Size scaledWinSize = Size(cvRound(hog->winSize.width*scale), cvRound(hog->winSize.height*scale));

            mtx->lock();
            for( size_t j = 0; j < locations.size(); j++ )
            {
                vec->push_back(Rect(cvRound(locations[j].x*scale),
                                    cvRound(locations[j].y*scale),
                                    scaledWinSize.width, scaledWinSize.height));
                if (scales)
                    scales->push_back(scale);
            }
            mtx->unlock();

            if (weights && (!hitsWeights.empty()))
            {
                mtx->lock();
                for (size_t j = 0; j < locations.size(); j++)
                    weights->push_back(hitsWeights[j]);
                mtx->unlock();
            }
        }
    }

private:
    const HOGDescriptor* hog;
    Mat img;
    double hitThreshold;
    Size winStride;
    Size padding;
    const double* levelScale;
    std::vector<Rect>* vec;
    std::vector<double>* weights;
    std::vector<double>* scales;
    Mutex* mtx;
};

#ifdef HAVE_OPENCL

static bool ocl_classify_hists(int win_height, int win_width, int block_stride_y, int block_stride_x,
                               int win_stride_y, int win_stride_x, int height, int width,
                               const UMat& block_hists, UMat detector,
                               float free_coef, float threshold, UMat& labels, Size descr_size, int block_hist_size)
{
    int nthreads;
    bool is_cpu = cv::ocl::Device::getDefault().type() == cv::ocl::Device::TYPE_CPU;
    cv::String opts;

    ocl::Kernel k;
    int idx = 0;
    switch (descr_size.width)
    {
    case 180:
        nthreads = 180;
        k.create("classify_hists_180_kernel", ocl::objdetect::objdetect_hog_oclsrc, "");
        if(k.empty())
            return false;
        if(is_cpu)
           opts = "-D CPU ";
        else
            opts = cv::format("-D WAVE_SIZE=%d", k.preferedWorkGroupSizeMultiple());
        k.create("classify_hists_180_kernel", ocl::objdetect::objdetect_hog_oclsrc, opts);
        if(k.empty())
            return false;
        idx = k.set(idx, descr_size.width);
        idx = k.set(idx, descr_size.height);
        break;

    case 252:
        nthreads = 256;
        k.create("classify_hists_252_kernel", ocl::objdetect::objdetect_hog_oclsrc, "");
        if(k.empty())
            return false;
        if(is_cpu)
           opts = "-D CPU ";
        else
            opts = cv::format("-D WAVE_SIZE=%d", k.preferedWorkGroupSizeMultiple());
        k.create("classify_hists_252_kernel", ocl::objdetect::objdetect_hog_oclsrc, opts);
        if(k.empty())
            return false;
        idx = k.set(idx, descr_size.width);
        idx = k.set(idx, descr_size.height);
        break;

    default:
        nthreads = 256;
        k.create("classify_hists_kernel", ocl::objdetect::objdetect_hog_oclsrc, "");
        if(k.empty())
            return false;
        if(is_cpu)
           opts = "-D CPU ";
        else
            opts = cv::format("-D WAVE_SIZE=%d", k.preferedWorkGroupSizeMultiple());
        k.create("classify_hists_kernel", ocl::objdetect::objdetect_hog_oclsrc, opts);
        if(k.empty())
            return false;
        idx = k.set(idx, descr_size.area());
        idx = k.set(idx, descr_size.height);
    }

    int win_block_stride_x = win_stride_x / block_stride_x;
    int win_block_stride_y = win_stride_y / block_stride_y;
    int img_win_width = (width - win_width + win_stride_x) / win_stride_x;
    int img_win_height = (height - win_height + win_stride_y) / win_stride_y;
    int img_block_width = (width - CELLS_PER_BLOCK_X * CELL_WIDTH + block_stride_x) /
        block_stride_x;

    size_t globalThreads[3] = { img_win_width * nthreads, img_win_height, 1 };
    size_t localThreads[3] = { nthreads, 1, 1 };

    idx = k.set(idx, block_hist_size);
    idx = k.set(idx, img_win_width);
    idx = k.set(idx, img_block_width);
    idx = k.set(idx, win_block_stride_x);
    idx = k.set(idx, win_block_stride_y);
    idx = k.set(idx, ocl::KernelArg::PtrReadOnly(block_hists));
    idx = k.set(idx, ocl::KernelArg::PtrReadOnly(detector));
    idx = k.set(idx, free_coef);
    idx = k.set(idx, threshold);
    idx = k.set(idx, ocl::KernelArg::PtrWriteOnly(labels));

    return k.run(2, globalThreads, localThreads, false);
}

static bool ocl_detect(InputArray img, std::vector<Point> &hits, double hit_threshold, Size win_stride,
                       const UMat& oclSvmDetector, Size blockSize, Size cellSize, int nbins, Size blockStride, Size winSize,
                       bool gammaCorrection, double L2HysThreshold, float sigma, float free_coef)
{
    hits.clear();
    if (oclSvmDetector.empty())
        return false;

    Size imgSize = img.size();
    Size effect_size = imgSize;
    UMat grad(imgSize, CV_32FC2);
    int qangle_type = ocl::Device::getDefault().isIntel() ? CV_32SC2 : CV_8UC2;
    UMat qangle(imgSize, qangle_type);

    const size_t block_hist_size = getBlockHistogramSize(blockSize, cellSize, nbins);
    const Size blocks_per_img = numPartsWithin(imgSize, blockSize, blockStride);
    UMat block_hists(1, static_cast<int>(block_hist_size * blocks_per_img.area()) + 256, CV_32F);

    Size wins_per_img = numPartsWithin(imgSize, winSize, win_stride);
    UMat labels(1, wins_per_img.area(), CV_8U);

    float scale = 1.f / (2.f * sigma * sigma);
    Mat gaussian_lut(1, 512, CV_32FC1);
    int idx = 0;
    for(int i=-8; i<8; i++)
        for(int j=-8; j<8; j++)
            gaussian_lut.at<float>(idx++) = std::exp(-(j * j + i * i) * scale);
    for(int i=-8; i<8; i++)
        for(int j=-8; j<8; j++)
            gaussian_lut.at<float>(idx++) = (8.f - fabs(j + 0.5f)) * (8.f - fabs(i + 0.5f)) / 64.f;

    if(!ocl_computeGradient(img, grad, qangle, nbins, effect_size, gammaCorrection))
        return false;

    UMat gauss_w_lut;
    gaussian_lut.copyTo(gauss_w_lut);
    if(!ocl_compute_hists(nbins, blockStride.width, blockStride.height, effect_size.height,
        effect_size.width, grad, qangle, gauss_w_lut, block_hists, block_hist_size))
        return false;

    if(!ocl_normalize_hists(nbins, blockStride.width, blockStride.height, effect_size.height,
        effect_size.width, block_hists, (float)L2HysThreshold))
        return false;

    Size blocks_per_win = numPartsWithin(winSize, blockSize, blockStride);

    Size descr_size((int)block_hist_size*blocks_per_win.width, blocks_per_win.height);

    if(!ocl_classify_hists(winSize.height, winSize.width, blockStride.height,
        blockStride.width, win_stride.height, win_stride.width,
        effect_size.height, effect_size.width, block_hists, oclSvmDetector,
        free_coef, (float)hit_threshold, labels, descr_size, (int)block_hist_size))
        return false;

    Mat labels_host = labels.getMat(ACCESS_READ);
    unsigned char *vec = labels_host.ptr();
    for (int i = 0; i < wins_per_img.area(); i++)
    {
        int y = i / wins_per_img.width;
        int x = i - wins_per_img.width * y;
        if (vec[i])
        {
            hits.push_back(Point(x * win_stride.width, y * win_stride.height));
        }
    }
    return true;
}

static bool ocl_detectMultiScale(InputArray _img, std::vector<Rect> &found_locations, std::vector<double>& level_scale,
                                              double hit_threshold, Size win_stride, double group_threshold,
                                              const UMat& oclSvmDetector, Size blockSize, Size cellSize,
                                              int nbins, Size blockStride, Size winSize, bool gammaCorrection,
                                              double L2HysThreshold, float sigma, float free_coef)
{
    std::vector<Rect> all_candidates;
    std::vector<Point> locations;
    UMat image_scale;
    Size imgSize = _img.size();
    image_scale.create(imgSize, _img.type());

    for (size_t i = 0; i<level_scale.size() ; i++)
    {
        double scale = level_scale[i];
        Size effect_size = Size(cvRound(imgSize.width / scale), cvRound(imgSize.height / scale));
        if (effect_size == imgSize)
        {
            if(!ocl_detect(_img, locations, hit_threshold, win_stride, oclSvmDetector, blockSize, cellSize, nbins,
                blockStride, winSize, gammaCorrection, L2HysThreshold, sigma, free_coef))
                return false;
        }
        else
        {
            resize(_img, image_scale, effect_size);
            if(!ocl_detect(image_scale, locations, hit_threshold, win_stride, oclSvmDetector, blockSize, cellSize, nbins,
                blockStride, winSize, gammaCorrection, L2HysThreshold, sigma, free_coef))
                return false;
        }
        Size scaled_win_size(cvRound(winSize.width * scale),
            cvRound(winSize.height * scale));
        for (size_t j = 0; j < locations.size(); j++)
            all_candidates.push_back(Rect(Point2d(locations[j]) * scale, scaled_win_size));
    }
    found_locations.assign(all_candidates.begin(), all_candidates.end());
    cv::groupRectangles(found_locations, (int)group_threshold, 0.2);
    return true;
}
#endif //HAVE_OPENCL

void HOGDescriptor::detectMultiScale(
    InputArray _img, std::vector<Rect>& foundLocations, std::vector<double>& foundWeights,
    double hitThreshold, Size winStride, Size padding,
    double scale0, double finalThreshold, bool useMeanshiftGrouping) const
{
    double scale = 1.;
    int levels = 0;

    Size imgSize = _img.size();
    std::vector<double> levelScale;
    for( levels = 0; levels < nlevels; levels++ )
    {
        levelScale.push_back(scale);
        if( cvRound(imgSize.width/scale) < winSize.width ||
            cvRound(imgSize.height/scale) < winSize.height ||
                scale0 <= 1 )
            break;
        scale *= scale0;
    }
    levels = std::max(levels, 1);
    levelScale.resize(levels);

    if(winStride == Size())
        winStride = blockStride;

    CV_OCL_RUN(_img.dims() <= 2 && _img.type() == CV_8UC1 && scale0 > 1 && winStride.width % blockStride.width == 0 &&
        winStride.height % blockStride.height == 0 && padding == Size(0,0) && _img.isUMat(),
        ocl_detectMultiScale(_img, foundLocations, levelScale, hitThreshold, winStride, finalThreshold, oclSvmDetector,
        blockSize, cellSize, nbins, blockStride, winSize, gammaCorrection, L2HysThreshold, (float)getWinSigma(), free_coef));

    std::vector<Rect> allCandidates;
    std::vector<double> tempScales;
    std::vector<double> tempWeights;
    std::vector<double> foundScales;

    Mutex mtx;
    Mat img = _img.getMat();
    Range range(0, (int)levelScale.size());
    HOGInvoker invoker(this, img, hitThreshold, winStride, padding, &levelScale[0], &allCandidates, &mtx, &tempWeights, &tempScales);
    parallel_for_(range, invoker);

    std::copy(tempScales.begin(), tempScales.end(), back_inserter(foundScales));
    foundLocations.clear();
    std::copy(allCandidates.begin(), allCandidates.end(), back_inserter(foundLocations));
    foundWeights.clear();
    std::copy(tempWeights.begin(), tempWeights.end(), back_inserter(foundWeights));

    if ( useMeanshiftGrouping )
        groupRectangles_meanshift(foundLocations, foundWeights, foundScales, finalThreshold, winSize);
    else
        groupRectangles(foundLocations, foundWeights, (int)finalThreshold, 0.2);
}

void HOGDescriptor::detectMultiScale(InputArray img, std::vector<Rect>& foundLocations,
    double hitThreshold, Size winStride, Size padding,
    double scale0, double finalThreshold, bool useMeanshiftGrouping) const
{
    std::vector<double> foundWeights;
    detectMultiScale(img, foundLocations, foundWeights, hitThreshold, winStride,
                padding, scale0, finalThreshold, useMeanshiftGrouping);
}

template<typename _ClsName> struct RTTIImpl
{
public:
    static int isInstance(const void* ptr)
    {
        static _ClsName dummy;
        static void* dummyp = &dummy;
        union
        {
            const void* p;
            const void** pp;
        } a, b;
        a.p = dummyp;
        b.p = ptr;
        return *a.pp == *b.pp;
    }
    static void release(void** dbptr)
    {
        if(dbptr && *dbptr)
        {
            delete (_ClsName*)*dbptr;
            *dbptr = 0;
        }
    }
    static void* read(CvFileStorage* fs, CvFileNode* n)
    {
        FileNode fn(fs, n);
        _ClsName* obj = new _ClsName;
        if(obj->read(fn))
            return obj;
        delete obj;
        return 0;
    }

    static void write(CvFileStorage* _fs, const char* name, const void* ptr, CvAttrList)
    {
        if(ptr && _fs)
        {
            FileStorage fs(_fs, false);
            ((const _ClsName*)ptr)->write(fs, String(name));
        }
    }

    static void* clone(const void* ptr)
    {
        if(!ptr)
            return 0;
        return new _ClsName(*(const _ClsName*)ptr);
    }
};

typedef RTTIImpl<HOGDescriptor> HOGRTTI;

CvType hog_type( CV_TYPE_NAME_HOG_DESCRIPTOR, HOGRTTI::isInstance,
    HOGRTTI::release, HOGRTTI::read, HOGRTTI::write, HOGRTTI::clone);

std::vector<float> HOGDescriptor::getDefaultPeopleDetector()
{
    static const float detector[] = {
        0.05359386f, -0.14721455f, -0.05532170f, 0.05077307f,
        0.11547081f, -0.04268804f, 0.04635834f, -0.05468199f, 0.08232084f,
        0.10424068f, -0.02294518f, 0.01108519f, 0.01378693f, 0.11193510f,
        0.01268418f, 0.08528346f, -0.06309239f, 0.13054633f, 0.08100729f,
        -0.05209739f, -0.04315529f, 0.09341384f, 0.11035026f, -0.07596218f,
        -0.05517511f, -0.04465296f, 0.02947334f, 0.04555536f,
        -3.55954492e-003f, 0.07818956f, 0.07730991f, 0.07890715f, 0.06222893f,
        0.09001380f, -0.03574381f, 0.03414327f, 0.05677258f, -0.04773581f,
        0.03746637f, -0.03521175f, 0.06955440f, -0.03849038f, 0.01052293f,
        0.01736112f, 0.10867710f, 0.08748853f, 3.29739624e-003f, 0.10907028f,
        0.07913758f, 0.10393070f, 0.02091867f, 0.11594022f, 0.13182420f,
        0.09879354f, 0.05362710f, -0.06745391f, -7.01260753e-003f,
        5.24702156e-003f, 0.03236255f, 0.01407916f, 0.02207983f, 0.02537322f,
        0.04547948f, 0.07200756f, 0.03129894f, -0.06274468f, 0.02107014f,
        0.06035208f, 0.08636236f, 4.53164103e-003f, 0.02193363f, 0.02309801f,
        0.05568166f, -0.02645093f, 0.04448695f, 0.02837519f, 0.08975694f,
        0.04461516f, 0.08975355f, 0.07514391f, 0.02306982f, 0.10410084f,
        0.06368385f, 0.05943464f, 4.58420580e-003f, 0.05220337f, 0.06675851f,
        0.08358569f, 0.06712101f, 0.06559004f, -0.03930482f, -9.15936660e-003f,
        -0.05897915f, 0.02816453f, 0.05032348f, 0.06780671f, 0.03377650f,
        -6.09417039e-004f, -0.01795146f, -0.03083684f, -0.01302475f,
        -0.02972313f, 7.88706727e-003f, -0.03525961f, -2.50397739e-003f,
        0.05245084f, 0.11791293f, -0.02167498f, 0.05299332f, 0.06640524f,
        0.05190265f, -8.27316567e-003f, 0.03033127f, 0.05842173f,
        -4.01050318e-003f, -6.25105947e-003f, 0.05862958f, -0.02465461f,
        0.05546781f, -0.08228195f, -0.07234028f, 0.04640540f, -0.01308254f,
        -0.02506191f, 0.03100746f, -0.04665651f, -0.04591486f, 0.02949927f,
        0.06035462f, 0.02244646f, -0.01698639f, 0.01040041f, 0.01131170f,
        0.05419579f, -0.02130277f, -0.04321722f, -0.03665198f, 0.01126490f,
        -0.02606488f, -0.02228328f, -0.02255680f, -0.03427236f,
        -7.75165204e-003f, -0.06195229f, 8.21638294e-003f, 0.09535975f,
        -0.03709979f, -0.06942501f, 0.14579427f, -0.05448192f, -0.02055904f,
        0.05747357f, 0.02781788f, -0.07077577f, -0.05178314f, -0.10429011f,
        -0.11235505f, 0.07529039f, -0.07559302f, -0.08786739f, 0.02983843f,
        0.02667585f, 0.01382199f, -0.01797496f, -0.03141199f, -0.02098101f,
        0.09029204f, 0.04955018f, 0.13718739f, 0.11379953f, 1.80019124e-003f,
        -0.04577610f, -1.11108483e-003f, -0.09470536f, -0.11596080f,
        0.04489342f, 0.01784211f, 3.06850672e-003f, 0.10781866f,
        3.36498418e-003f, -0.10842580f, -0.07436839f, -0.10535070f,
        -0.01866805f, 0.16057891f, -5.07316366e-003f, -0.04295658f,
        -5.90488780e-003f, 8.82003549e-003f, -0.01492646f, -0.05029279f,
        -0.12875880f, 8.78831954e-004f, -0.01297184f, -0.07592774f,
        -0.02668831f, -6.93787413e-004f, 0.02406698f, -0.01773298f,
        -0.03855745f, -0.05877856f, 0.03259695f, 0.12826584f, 0.06292590f,
        -4.10733931e-003f, 0.10996531f, 0.01332991f, 0.02088735f, 0.04037504f,
        -0.05210760f, 0.07760046f, 0.06399347f, -0.05751930f, -0.10053057f,
        0.07505023f, -0.02139782f, 0.01796176f, 2.34400877e-003f, -0.04208319f,
        0.07355055f, 0.05093350f, -0.02996780f, -0.02219072f, 0.03355330f,
        0.04418742f, -0.05580705f, -0.05037573f, -0.04548179f, 0.01379514f,
        0.02150671f, -0.02194211f, -0.13682702f, 0.05464972f, 0.01608082f,
        0.05309116f, 0.04701022f, 1.33690401e-003f, 0.07575664f, 0.09625306f,
        8.92647635e-003f, -0.02819123f, 0.10866830f, -0.03439325f,
        -0.07092371f, -0.06004780f, -0.02712298f, -7.07467366e-003f,
        -0.01637020f, 0.01336790f, -0.10313606f, 0.04906582f, -0.05732445f,
        -0.02731079f, 0.01042235f, -0.08340668f, 0.03686501f, 0.06108340f,
        0.01322748f, -0.07809529f, 0.03774724f, -0.03413248f, -0.06096525f,
        -0.04212124f, -0.07982176f, -1.25973229e-003f, -0.03045501f,
        -0.01236493f, -0.06312395f, 0.04789570f, -0.04602066f, 0.08576570f,
        0.02521080f, 0.02988098f, 0.10314583f, 0.07060035f, 0.04520544f,
        -0.04426654f, 0.13146530f, 0.08386490f, 0.02164590f, -2.12280243e-003f,
        -0.03686353f, -0.02074944f, -0.03829959f, -0.01530596f, 0.02689708f,
        0.11867401f, -0.06043470f, -0.02785023f, -0.04775074f, 0.04878745f,
        0.06350956f, 0.03494788f, 0.01467400f, 1.17890188e-003f, 0.04379614f,
        2.03681854e-003f, -0.03958609f, -0.01072688f, 6.43705716e-003f,
        0.02996500f, -0.03418507f, -0.01960307f, -0.01219154f,
        -4.37000440e-003f, -0.02549453f, 0.02646318f, -0.01632513f,
        6.46516960e-003f, -0.01929734f, 4.78711911e-003f, 0.04962371f,
        0.03809111f, 0.07265724f, 0.05758125f, -0.03741554f, 0.01648608f,
        -8.45285598e-003f, 0.03996826f, -0.08185477f, 0.02638875f,
        -0.04026615f, -0.02744674f, -0.04071517f, 1.05096330e-003f,
        -0.04741232f, -0.06733172f, 8.70434940e-003f, -0.02192543f,
        1.35350740e-003f, -0.03056974f, -0.02975521f, -0.02887780f,
        -0.01210713f, -0.04828526f, -0.09066251f, -0.09969629f, -0.03665164f,
        -8.88111943e-004f, -0.06826669f, -0.01866150f, -0.03627640f,
        -0.01408288f, 0.01874239f, -0.02075835f, 0.09145175f, -0.03547291f,
        0.05396780f, 0.04198981f, 0.01301925f, -0.03384354f, -0.12201976f,
        0.06830920f, -0.03715654f, 9.55848210e-003f, 5.05685573e-003f,
        0.05659294f, 3.90764466e-003f, 0.02808490f, -0.05518097f, -0.03711621f,
        -0.02835565f, -0.04420464f, -0.01031947f, 0.01883466f,
        -8.49525444e-003f, -0.09419250f, -0.01269387f, -0.02133371f,
        -0.10190815f, -0.07844430f, 2.43644323e-003f, -4.09610150e-003f,
        0.01202551f, -0.06452291f, -0.10593818f, -0.02464746f, -0.02199699f,
        -0.07401930f, 0.07285886f, 8.87513801e-004f, 9.97662079e-003f,
        8.46779719e-003f, 0.03730333f, -0.02905126f, 0.03573337f, -0.04393689f,
        -0.12014472f, 0.03176554f, -2.76015815e-003f, 0.10824566f, 0.05090732f,
        -3.30179278e-003f, -0.05123822f, 5.04784798e-003f, -0.05664124f,
        -5.99415926e-003f, -0.05341901f, -0.01221393f, 0.01291318f,
        9.91760660e-003f, -7.56987557e-003f, -0.06193124f, -2.24549137e-003f,
        0.01987562f, -0.02018840f, -0.06975540f, -0.06601523f, -0.03349112f,
        -0.08910118f, -0.03371435f, -0.07406893f, -0.02248047f, -0.06159951f,
        2.77751544e-003f, -0.05723337f, -0.04792468f, 0.07518548f,
        2.77279224e-003f, 0.04211938f, 0.03100502f, 0.05278448f, 0.03954679f,
        -0.03006846f, -0.03851741f, -0.02792403f, -0.02875333f, 0.01531280f,
        0.02186953f, -0.01989829f, 2.50679464e-003f, -0.10258728f,
        -0.04785743f, -0.02887216f, 3.85063468e-003f, 0.01112236f,
        8.29218887e-003f, -0.04822981f, -0.04503597f, -0.03713100f,
        -0.06988008f, -0.11002295f, -2.69209221e-003f, 1.85383670e-003f,
        -0.05921049f, -0.06105053f, -0.08458050f, -0.04527602f,
        8.90329306e-004f, -0.05875023f, -2.68602883e-003f, -0.01591195f,
        0.03631859f, 0.05493166f, 0.07300330f, 5.53333294e-003f, 0.06400407f,
        0.01847740f, -5.76280477e-003f, -0.03210877f, 4.25160583e-003f,
        0.01166520f, -1.44864211e-003f, 0.02253744f, -0.03367080f, 0.06983195f,
        -4.22323542e-003f, -8.89401045e-003f, -0.07943393f, 0.05199728f,
        0.06065201f, 0.04133492f, 1.44032843e-003f, -0.09585235f, -0.03964731f,
        0.04232114f, 0.01750465f, -0.04487902f, -7.59733608e-003f, 0.02011171f,
        0.04673622f, 0.09011173f, -0.07869188f, -0.04682482f, -0.05080139f,
        -3.99383716e-003f, -0.05346331f, 0.01085723f, -0.03599333f,
        -0.07097908f, 0.03551549f, 0.02680387f, 0.03471529f, 0.01790393f,
        0.05471273f, 9.62048303e-003f, -0.03180215f, 0.05864431f, 0.02330614f,
        0.01633144f, -0.05616681f, -0.10245429f, -0.08302189f, 0.07291322f,
        -0.01972590f, -0.02619633f, -0.02485327f, -0.04627592f,
        1.48853404e-003f, 0.05514185f, -0.01270860f, -0.01948900f, 0.06373586f,
        0.05002292f, -0.03009798f, 8.76216311e-003f, -0.02474238f,
        -0.05504891f, 1.74034527e-003f, -0.03333667f, 0.01524987f, 0.11663762f,
        -1.32344989e-003f, -0.06608453f, 0.05687166f, -6.89525274e-004f,
        -0.04402352f, 0.09450210f, -0.04222684f, -0.05360983f, 0.01779531f,
        0.02561388f, -0.11075410f, -8.77790991e-003f, -0.01099504f,
        -0.10380266f, 0.03103457f, -0.02105741f, -0.07371717f, 0.05146710f,
        0.10581432f, -0.08617968f, -0.02892107f, 0.01092199f, 0.14551543f,
        -2.24320893e-003f, -0.05818033f, -0.07390742f, 0.05701261f,
        0.12937020f, -0.04986651f, 0.10182415f, 0.05028650f, 0.12515625f,
        0.09175041f, 0.06404983f, 0.01523394f, 0.09460562f, 0.06106631f,
        -0.14266998f, -0.02926703f, 0.02762171f, 0.02164151f,
        -9.58488265e-004f, -0.04231362f, -0.09866509f, 0.04322244f,
        0.05872034f, -0.04838847f, 0.06319253f, 0.02443798f, -0.03606876f,
        9.38737206e-003f, 0.04289991f, -0.01027411f, 0.08156885f, 0.08751175f,
        -0.13191354f, 8.16054735e-003f, -0.01452161f, 0.02952677f, 0.03615945f,
        -2.09128903e-003f, 0.02246693f, 0.09623287f, 0.09412123f, -0.02924758f,
        -0.07815186f, -0.02203079f, -2.02566991e-003f, 0.01094733f,
        -0.01442332f, 0.02838561f, 0.11882371f, 7.28798332e-003f, -0.10345965f,
        0.07561217f, -0.02049661f, 4.44177445e-003f, 0.01609347f, -0.04893158f,
        -0.08758243f, -7.67420698e-003f, 0.08862378f, 0.06098121f, 0.06565887f,
        7.32981879e-003f, 0.03558407f, -0.03874352f, -0.02490055f,
        -0.06771075f, 0.09939223f, -0.01066077f, 0.01382995f, -0.07289080f,
        7.47184316e-003f, 0.10621431f, -0.02878659f, 0.02383525f, -0.03274646f,
        0.02137008f, 0.03837290f, 0.02450992f, -0.04296818f, -0.02895143f,
        0.05327370f, 0.01499020f, 0.04998732f, 0.12938657f, 0.09391870f,
        0.04292390f, -0.03359194f, -0.06809492f, 0.01125796f, 0.17290455f,
        -0.03430733f, -0.06255233f, -0.01813114f, 0.11726857f, -0.06127599f,
        -0.08677909f, -0.03429872f, 0.04684938f, 0.08161420f, 0.03538774f,
        0.01833884f, 0.11321855f, 0.03261845f, -0.04826299f, 0.01752407f,
        -0.01796414f, -0.10464549f, -3.30041884e-003f, 2.29343961e-004f,
        0.01457292f, -0.02132982f, -0.02602923f, -9.87351313e-003f,
        0.04273872f, -0.02103316f, -0.07994065f, 0.02614958f, -0.02111666f,
        -0.06964913f, -0.13453490f, -0.06861878f, -6.09341264e-003f,
        0.08251446f, 0.15612499f, 2.46531400e-003f, 8.88424646e-003f,
        -0.04152999f, 0.02054853f, 0.05277953f, -0.03087788f, 0.02817579f,
        0.13939077f, 0.07641046f, -0.03627627f, -0.03015098f, -0.04041540f,
        -0.01360690f, -0.06227205f, -0.02738223f, 0.13577610f, 0.15235767f,
        -0.05392922f, -0.11175954f, 0.02157129f, 0.01146481f, -0.05264937f,
        -0.06595174f, -0.02749175f, 0.11812254f, 0.17404149f, -0.06137035f,
        -0.11003478f, -0.01351621f, -0.01745916f, -0.08577441f, -0.04469909f,
        -0.06106115f, 0.10559758f, 0.20806813f, -0.09174948f, 7.09621934e-004f,
        0.03579374f, 0.07215115f, 0.02221742f, 0.01827742f, -7.90785067e-003f,
        0.01489554f, 0.14519960f, -0.06425831f, 0.02990399f, -1.80181325e-003f,
        -0.01401528f, -0.04171134f, -3.70530109e-003f, -0.09090481f,
        0.09520713f, 0.08845516f, -0.02651753f, -0.03016730f, 0.02562448f,
        0.03563816f, -0.03817881f, 0.01433385f, 0.02256983f, 0.02872120f,
        0.01001934f, -0.06332260f, 0.04338406f, 0.07001807f, -0.04705722f,
        -0.07318907f, 0.02630457f, 0.03106382f, 0.06648342f, 0.10913180f,
        -0.01630815f, 0.02910308f, 0.02895109f, 0.08040254f, 0.06969310f,
        0.06797734f, 6.08639978e-003f, 4.16588830e-003f, 0.08926726f,
        -0.03123648f, 0.02700146f, 0.01168734f, -0.01631594f, 4.61015804e-003f,
        8.51359498e-003f, -0.03544224f, 0.03571994f, 4.29766066e-003f,
        -0.01970077f, -8.79793242e-003f, 0.09607988f, 0.01544222f,
        -0.03923707f, 0.07308586f, 0.06061262f, 1.31683104e-004f,
        -7.98222050e-003f, 0.02399261f, -0.06084389f, -0.02743429f,
        -0.05475523f, -0.04131311f, 0.03559756f, 0.03055342f, 0.02981433f,
        0.14860515f, 0.01766787f, 0.02945257f, 0.04898238f, 0.01026922f,
        0.02811658f, 0.08267091f, 0.02732154f, -0.01237693f, 0.11760156f,
        0.03802063f, -0.03309754f, 5.24957618e-003f, -0.02460510f, 0.02691451f,
        0.05399988f, -0.10133506f, 0.06385437f, -0.01818005f, 0.02259503f,
        0.03573135f, 0.01042848f, -0.04153402f, -0.04043029f, 0.01643575f,
        0.08326677f, 4.61383024e-004f, -0.05308095f, -0.08536223f,
        -1.61011645e-003f, -0.02163720f, -0.01783352f, 0.03859637f,
        0.08498885f, -0.01725216f, 0.08625131f, 0.10995087f, 0.09177644f,
        0.08498347f, 0.07646490f, 0.05580502f, 0.02693516f, 0.09996913f,
        0.09070327f, 0.06667200f, 0.05873008f, -0.02247842f, 0.07772321f,
        0.12408436f, 0.12629253f, -8.41997913e-004f, 0.01477783f, 0.09165990f,
        -2.98401713e-003f, -0.06466447f, -0.07057302f, 2.09516948e-004f,
        0.02210209f, -0.02158809f, -0.08602506f, -0.02284836f,
        4.01876355e-003f, 9.56660323e-003f, -0.02073978f, -0.04635138f,
        -7.59423291e-003f, -0.01377393f, -0.04559359f, -0.13284740f,
        -0.08671406f, -0.03654395f, 0.01142869f, 0.03287891f, -0.04392983f,
        0.06142959f, 0.17710890f, 0.10385257f, 0.01329137f, 0.10067633f,
        0.12450829f, -0.04476709f, 0.09049144f, 0.04589312f, 0.11167907f,
        0.08587538f, 0.04767583f, 1.67188141e-003f, 0.02359802f, -0.03808852f,
        0.03126272f, -0.01919029f, -0.05698918f, -0.02365112f, -0.06519032f,
        -0.05599358f, -0.07097308f, -0.03301812f, -0.04719102f, -0.02566297f,
        0.01324074f, -0.09230672f, -0.05518232f, -0.04712864f, -0.03380903f,
        -0.06719479f, 0.01183908f, -0.09326738f, 0.01642865f, 0.03789867f,
        -6.61567831e-003f, 0.07796386f, 0.07246574f, 0.04706347f, -0.02523437f,
        -0.01696830f, -0.08068866f, 0.06030888f, 0.10527060f, -0.06611756f,
        0.02977346f, 0.02621830f, 0.01913855f, -0.08479366f, -0.06322418f,
        -0.13570616f, -0.07644490f, 9.31900274e-003f, -0.08095149f,
        -0.10197903f, -0.05204025f, 0.01413151f, -0.07800411f, -0.01885122f,
        -0.07509381f, -0.10136326f, -0.05212355f, -0.09944065f,
        -1.33606605e-003f, -0.06342617f, -0.04178550f, -0.12373723f,
        -0.02832736f, -0.06057501f, 0.05830070f, 0.07604282f, -0.06462587f,
        8.02447461e-003f, 0.11580125f, 0.12332212f, 0.01978462f,
        -2.72378162e-003f, 0.05850752f, -0.04674481f, 0.05148062f,
        -2.62542837e-003f, 0.11253355f, 0.09893716f, 0.09785093f, -0.04659257f,
        -0.01102429f, -0.07002308f, 0.03088913f, -0.02565549f, -0.07671449f,
        3.17443861e-003f, -0.10783514f, -0.02314270f, -0.11089555f,
        -0.01024768f, 0.03116021f, -0.04964825f, 0.02281825f, 5.50005678e-003f,
        -0.08427856f, -0.14685495f, -0.07719755f, -0.13342668f, -0.04525511f,
        -0.09914210f, 0.02588859f, 0.03469279f, 0.04664020f, 0.11688190f,
        0.09647275f, 0.10857815f, -0.01448726f, 0.04299758f, -0.06763151f,
        1.33257592e-003f, 0.14331576f, 0.07574340f, 0.09166205f, 0.05674926f,
        0.11325553f, -0.01106494f, 0.02062161f, -0.11484840f, -0.07492137f,
        -0.02864293f, -0.01275638f, -0.06946032f, -0.10101652f, -0.04113498f,
        -0.02214783f, -0.01273942f, -0.07480393f, -0.10556041f, -0.07622112f,
        -0.09988393f, -0.11453961f, -0.12073903f, -0.09412795f, -0.07146588f,
        -0.04054537f, -0.06127083f, 0.04221122f, 0.07688113f, 0.04099256f,
        0.12663734f, 0.14683802f, 0.21761774f, 0.12525328f, 0.18431792f,
        -1.66402373e-003f, 2.37777247e-003f, 0.01445475f, 0.03509416f,
        0.02654697f, 0.01716739f, 0.05374011f, 0.02944174f, 0.11323927f,
        -0.01485456f, -0.01611330f, -1.85554172e-003f, -0.01708549f,
        -0.05435753f, -0.05302101f, 0.05260378f, -0.03582945f,
        -3.42867890e-004f, 1.36076682e-003f, -0.04436073f, -0.04228432f,
        0.03281291f, -0.05480836f, -0.10197772f, -0.07206279f, -0.10741059f,
        -0.02366946f, 0.10278475f, -2.74783419e-003f, -0.03242477f,
        0.02308955f, 0.02835869f, 0.10348799f, 0.19580358f, 0.10252027f,
        0.08039929f, 0.05525554f, -0.13250865f, -0.14395352f, 3.13586881e-003f,
        -0.03387071f, 8.94669443e-003f, 0.05406157f, -4.97324532e-003f,
        -0.01189114f, 2.82919413e-004f, -0.03901557f, -0.04898705f,
        0.02164520f, -0.01382906f, -0.01850416f, 0.01869347f, -0.02450060f,
        0.02291678f, 0.08196463f, 0.03309153f, -0.10629974f, 0.02473924f,
        0.05344394f, -0.02404823f, -0.03243643f, -5.55244600e-003f,
        -0.08009996f, 0.02811539f, 0.04235742f, 0.01859004f, 0.04902123f,
        -0.01438252f, -0.01526853f, 0.02044195f, -0.05008660f, 0.04244113f,
        0.07611816f, 0.04950470f, -0.06020549f, -4.26026015e-003f, 0.13133512f,
        -0.01438738f, -0.01958807f, -0.04044152f, -0.12425045f,
        2.84353318e-003f, -0.05042776f, -0.09121484f, 7.34345755e-003f,
        0.09388847f, 0.11800314f, 4.72295098e-003f, 4.44378285e-003f,
        -0.07984917f, -0.03613737f, 0.04490915f, -0.02246483f, 0.04681071f,
        0.05240871f, 0.02157206f, -0.04603431f, -0.01197929f, -0.02748779f,
        0.13621049f, 0.08812155f, -0.07802048f, 4.86458559e-003f, -0.01598836f,
        0.01024450f, -0.03463517f, -0.02304239f, -0.08692665f, 0.06655128f,
        0.05785803f, -0.12640759f, 0.02307472f, 0.07337402f, 0.07525434f,
        0.04943763f, -0.02241034f, -0.09978238f, 0.14487994f, -0.06570521f,
        -0.07855482f, 0.02830222f, -5.29603509e-004f, -0.04669895f,
        -0.11822784f, -0.12246452f, -0.15365660f, -0.02969127f, 0.08078201f,
        0.13512598f, 0.11505685f, 0.04740673f, 0.01376022f, -0.05852978f,
        -0.01537809f, -0.05541119f, 0.02491065f, -0.02870786f, 0.02760978f,
        0.23836176f, 0.22347429f, 0.10306466f, -0.06919070f, -0.10132039f,
        -0.20198342f, -0.05040560f, 0.27163076f, 0.36987007f, 0.34540465f,
        0.29095781f, 0.05649706f, 0.04125737f, 0.07505883f, -0.02737836f,
        -8.43431335e-003f, 0.07368195f, 0.01653876f, -0.09402955f,
        -0.09574359f, 0.01474337f, -0.07128561f, -0.03460737f, 0.11438941f,
        0.13752601f, -0.06385452f, -0.06310338f, 8.19548313e-003f, 0.11622470f,
        5.05133113e-003f, -0.07602754f, 0.06695660f, 0.25723928f, 0.09037900f,
        0.28826267f, 0.13165380f, -0.05312614f, -0.02137198f, -0.03442232f,
        -0.06255679f, 0.03899667f, 0.18391028f, 0.26016650f, 0.03374462f,
        0.01860465f, 0.19077586f, 0.18160543f, 3.43634398e-003f, -0.03036782f,
        0.19683038f, 0.35378191f, 0.24968483f, -0.03222649f, 0.28972381f,
        0.43091634f, 0.30778357f, 0.02335266f, -0.09877399f, -6.85245218e-003f,
        0.08945240f, -0.08150686f, 0.02792493f, 0.24806842f, 0.17338486f,
        0.06231801f, -0.10432383f, -0.16653322f, -0.13197899f, -0.08531576f,
        -0.19271527f, -0.13536365f, 0.22240199f, 0.39219588f, 0.26597717f,
        -0.01231649f, 0.01016179f, 0.13379875f, 0.12018334f, -0.04852953f,
        -0.07915270f, 0.07036012f, 3.87723115e-003f, -0.06126805f,
        -0.15015170f, -0.11406515f, -0.08556531f, -0.07429333f, -0.16115491f,
        0.13214062f, 0.25691369f, 0.05697750f, 0.06861912f, -6.02903729e-003f,
        -7.94562511e-003f, 0.04799571f, 0.06695165f, -0.01926842f, 0.06206308f,
        0.13450983f, -0.06381495f, -2.98370165e-003f, -0.03482971f,
        7.53991678e-003f, 0.03895611f, 0.11464261f, 0.01669971f,
        8.27818643e-003f, -7.49160210e-003f, -0.11712562f, -0.10650621f,
        -0.10353880f, -0.04994106f, -7.65618810e-004f, 0.03023767f,
        -0.04759270f, -0.07302686f, -0.05825012f, -0.13156348f, -0.10639747f,
        -0.19393684f, -0.09973683f, -0.07918908f, 4.63177625e-004f,
        -6.61382044e-004f, 0.15853868f, 0.08561199f, -0.07660093f,
        -0.08015265f, -0.06164073f, 0.01882577f, -7.29908410e-004f,
        0.06840892f, 0.03843764f, 0.20274927f, 0.22028814f, -5.26101235e-003f,
        0.01452435f, -0.06331623f, 0.02865064f, 0.05673740f, 0.12171564f,
        0.03837196f, 0.03555467f, -0.02662914f, -0.10280123f, -0.06526285f,
        -0.11066351f, -0.08988424f, -0.10103678f, 8.10526591e-003f,
        5.95238712e-003f, 0.02617721f, -0.01705742f, -0.10897956f,
        -0.08004991f, -0.11271993f, -0.06185647f, -0.06103712f, 0.01597041f,
        -0.05923606f, 0.09410726f, 0.22858568f, 0.03263380f, 0.06772990f,
        -0.09003516f, 0.01017870f, 0.01931688f, 0.08628357f, -0.01430009f,
        0.10954945f, 0.16612452f, -0.02434544f, -0.03310068f, -0.04236627f,
        0.01212392f, -6.15046406e-003f, 0.06954194f, 0.03015283f, 0.01787957f,
        0.02781667f, -0.05561153f, -8.96244217e-003f, -0.04971489f,
        0.07510284f, 0.01775282f, 0.05889897f, -0.07981427f, 0.03647643f,
        -3.73833324e-003f, -0.08894575f, -0.06429435f, -0.08068276f,
        0.03567704f, -0.07131936f, -7.21910037e-003f, -0.09566668f,
        0.17886090f, 0.14911725f, 0.02070032f, -0.05017120f, -0.04992622f,
        0.01570143f, -0.09906903f, 0.06456193f, 0.15329507f, 0.18820767f,
        0.11689861f, -0.01178513f, -0.02225163f, -0.01905318f, 0.10271224f,
        -7.27029052e-003f, 0.11664233f, 0.14796902f, 0.07771893f, 0.02400013f,
        -0.05361797f, -0.01972888f, 0.01376177f, 0.06740040f, -0.06525395f,
        0.05726178f, -0.02404981f, -0.14018567f, -0.02074987f, -0.04621970f,
        -0.04688627f, -0.01842059f, 0.07722727f, -0.04852883f, 0.01529004f,
        -0.19639495f, 0.10817073f, 0.03795860f, -0.09435206f, -0.07984378f,
        -0.03383440f, 0.11081333f, 0.02237366f, 0.12703256f, 0.21613893f,
        0.02918790f, 4.66472283e-003f, -0.10274266f, -0.04854131f,
        -3.46305710e-003f, 0.08652268f, 0.02251546f, 0.09636052f, 0.17180754f,
        -0.09272388f, 4.59174305e-004f, -0.11723048f, -0.12210111f,
        -0.15547538f, 0.07218186f, -0.05297846f, 0.03779940f, 0.05150875f,
        -0.03802310f, 0.03870645f, -0.15250699f, -0.08696499f, -0.02021560f,
        0.04118926f, -0.15177974f, 0.01577647f, 0.10249301f, 7.50041893e-003f,
        0.01721806f, -0.06828983f, -0.02397596f, -0.06598977f, -0.04317593f,
        -0.08064980f, 6.66632550e-003f, 0.03333484f, 0.07093620f, 0.08231064f,
        -0.06577903f, -0.06698844f, -0.06984019f, -0.06508023f, -0.14145090f,
        -0.02393239f, 0.06485303f, 8.83263443e-003f, 0.09251080f, -0.07557579f,
        -0.05067699f, -0.09798748f, -0.06703258f, -0.14056294f, 0.03245994f,
        0.12554143f, 0.01761621f, 0.12980327f, -0.04081950f, -0.11906909f,
        -0.14813015f, -0.08376863f, -0.12200681f, 0.04988137f, 0.05424247f,
        -3.90952639e-003f, 0.03255733f, -0.12717837f, -0.07461493f,
        -0.05703964f, -0.01736189f, -0.08026433f, -0.05433894f, -0.01719359f,
        0.02886275f, 0.01772653f, -0.09163518f, 3.57789593e-003f, -0.10129993f,
        -0.02653764f, -0.08131415f, -0.03847986f, -7.62157550e-004f,
        0.06486648f, 0.19675669f, -0.04919156f, -0.07059129f, -0.04857785f,
        -0.01042383f, -0.08328653f, 0.03660302f, -0.03696846f, 0.04969259f,
        0.08241162f, -0.12514858f, -0.06122676f, -0.03750202f,
        6.52989605e-003f, -0.10247213f, 0.02568346f, 4.51781414e-003f,
        -0.03734229f, -0.01131264f, -0.05412074f, 8.89345480e-004f,
        -0.12388977f, -0.05959237f, -0.12418608f, -0.06151643f, -0.07310260f,
        0.02441575f, 0.07023528f, -0.07548289f, -7.57147965e-004f,
        -0.09061348f, -0.08112976f, -0.06920306f, 9.54394229e-003f,
        -0.01219902f, 1.21273217e-003f, -8.88989680e-003f, -0.08309301f,
        -0.04552661f, -0.10739882f, -0.05691034f, -0.13928030f, 0.09027749f,
        0.15123098f, 0.03175976f, 0.17763577f, 3.29913251e-004f, 0.05151888f,
        -0.09844074f, -0.09475287f, -0.08571247f, 0.16241577f, 0.19336018f,
        8.57454538e-003f, 0.11474732f, -0.01493934f, 0.03352379f, -0.08966240f,
        -0.02322310f, 0.02663568f, 0.05448750f, -0.03536883f, -0.07210463f,
        -0.06807277f, -0.03121621f, -0.05932408f, -0.17282860f, -0.15873498f,
        -0.04956378f, 0.01603377f, -0.12385946f, 0.13878587f, 0.21468069f,
        0.13510075f, 0.20992437f, 0.08845878f, 0.08104013f, 0.03754176f,
        0.12173114f, 0.11103114f, 0.10643122f, 0.13941477f, 0.11640384f,
        0.14786847f, 0.01218238f, 0.01160753f, 0.03547940f, 0.08794311f,
        -0.01695384f, -0.07692261f, -0.08236158f, 6.79194089e-003f,
        -0.02458403f, 0.13022894f, 0.10953187f, 0.09857773f, 0.04735930f,
        -0.04353498f, -0.15173385f, -0.17904443f, -0.10450364f, -0.13418166f,
        -0.06633098f, -0.03170381f, -0.06839000f, -0.11350126f, -0.06983913f,
        0.19083543f, 0.17604128f, 0.07730632f, 0.10022651f, 0.36428109f,
        0.28291923f, 0.12688625f, 0.15942036f, 0.14064661f, -0.11201853f,
        -0.13969108f, -0.09088077f, -0.14107047f, 0.05117374f,
        -2.63348082e-003f, -0.10794610f, -0.09715455f, -0.05284977f,
        0.01565668f, 0.05031200f, 0.07021113f, -0.02963028f, 0.01766960f,
        0.08333644f, -0.03211382f, 4.90096770e-003f, 0.05186674f, -0.05045737f,
        -0.09624767f, -0.02525997f, 0.06916669f, 0.01213916f, 0.05333899f,
        -0.03443280f, -0.10055527f, -0.06291115f, 5.42851724e-003f,
        -6.30360236e-003f, 0.02270257f, -0.01769792f, 0.03273688f, 0.07746078f,
        7.77099328e-003f, 0.05041346f, 0.01648103f, -0.02321534f, -0.09930186f,
        -0.02293853f, 0.02034990f, -0.08324204f, 0.08510064f, -0.03732836f,
        -0.06465405f, -0.06086946f, 0.13680504f, -0.11469388f, -0.03896406f,
        -0.07142810f, 2.67581246e-003f, -0.03639632f, -0.09849060f,
        -0.11014334f, 0.17489147f, 0.17610909f, -0.16091567f, -0.07248894f,
        0.01567141f, 0.23742996f, 0.07552249f, -0.06270349f, -0.07303379f,
        0.25442186f, 0.16903116f, -0.08168741f, -0.05913896f, -0.03954096f,
        6.81776879e-003f, -0.05615319f, -0.07303037f, -0.12176382f,
        0.12385108f, 0.22084464f, -0.05543206f, -0.03310431f, 0.05731593f,
        0.19481890f, 0.04016430f, -0.06480758f, -0.12353460f, 0.18733442f,
        -0.09631214f, -0.11192076f, 0.12404587f, 0.15671748f, 0.19256128f,
        0.10895617f, 0.03391477f, -0.13032004f, -0.05626907f, -0.09025607f,
        0.23485197f, 0.27812332f, 0.26725492f, 0.07255980f, 0.16565137f,
        0.22388470f, 0.07441066f, -0.21003133f, -0.08075339f, -0.15031935f,
        0.07023834f, 0.10872041f, 0.18156518f, 0.20037253f, 0.13571967f,
        -0.11915682f, -0.11131983f, -0.18878011f, 0.06074620f, 0.20578890f,
        0.12413109f, 0.03930207f, 0.29176015f, 0.29502738f, 0.27856228f,
        -0.01803601f, 0.16646385f, 0.19268319f, 0.01900682f, 0.06026287f,
        2.35868432e-003f, 0.01558199f, 0.02707230f, 0.11383014f, 0.12103992f,
        0.03907350f, 0.04637353f, 0.09020995f, 0.11919726f, -3.63007211e-003f,
        0.02220155f, 0.10336831f, 0.17351882f, 0.12259731f, 0.18983354f,
        0.15736865f, 0.01160725f, -0.01690723f, -9.69582412e-004f, 0.07213813f,
        0.01161613f, 0.17864859f, 0.24486147f, 0.18208991f, 0.20177495f,
        0.05972528f, -8.93934630e-003f, -0.02316955f, 0.14436610f, 0.14114498f,
        0.05520950f, 0.06353590f, -0.19124921f, 0.10174713f, 0.29414919f,
        0.26448128f, 0.09344960f, 0.15284036f, 0.19797507f, 0.11369792f,
        -0.12722753f, -0.21396367f, -0.02008235f, -0.06566695f, -0.01662150f,
        -0.03937003f, 0.04778343f, 0.05017274f, -0.02299062f, -0.20208496f,
        -0.06395898f, 0.13721776f, 0.22544557f, 0.14888357f, 0.08687132f,
        0.27088094f, 0.32206613f, 0.09782200f, -0.18523243f, -0.17232181f,
        -0.01041531f, 0.04008654f, 0.04199702f, -0.08081299f, -0.03755421f,
        -0.04809646f, -0.05222081f, -0.21709201f, -0.06622940f, 0.02945281f,
        -0.04600435f, -0.05256077f, -0.08432942f, 0.02848100f, 0.03490564f,
        8.28621630e-003f, -0.11051246f, -0.11210597f, -0.01998289f,
        -0.05369405f, -0.08869293f, -0.18799506f, -0.05436598f, -0.05011634f,
        -0.05419716f, -0.06151857f, -0.10827805f, 0.04346735f, 0.04016083f,
        0.01520820f, -0.12173316f, -0.04880285f, -0.01101406f, 0.03250847f,
        -0.06009551f, -0.03082932f, -0.02295134f, -0.06856834f, -0.08775249f,
        -0.23793389f, -0.09174541f, -0.05538322f, -0.04321031f, -0.11874759f,
        -0.04221844f, -0.06070468f, 0.01194489f, 0.02608565f, -0.03892140f,
        -0.01643151f, -0.02602034f, -0.01305472f, 0.03920100f, -0.06514261f,
        0.01126918f, -6.27710763e-003f, -0.02720047f, -0.11133634f,
        0.03300330f, 0.02398472f, 0.04079665f, -0.10564448f, 0.05966159f,
        0.01195221f, -0.03179441f, -0.01692590f, -0.06177841f, 0.01841576f,
        -5.51078189e-003f, -0.06821765f, -0.03191888f, -0.09545476f,
        0.03030550f, -0.04896152f, -0.02914624f, -0.13283344f, -0.04783419f,
        6.07836898e-003f, -0.01449538f, -0.13358212f, -0.09687774f,
        -0.02813793f, 0.01213498f, 0.06650011f, -0.02039067f, 0.13356198f,
        0.05986415f, -9.12760664e-003f, -0.18780160f, -0.11992817f,
        -0.06342237f, 0.01229534f, 0.07143231f, 0.10713009f, 0.11085765f,
        0.06569190f, -0.02956399f, -0.16288325f, -0.13993549f, -0.01292515f,
        0.03833013f, 0.09130384f, -0.05086257f, 0.05617329f, -0.03896667f,
        -0.06282311f, -0.11490010f, -0.14264110f, -0.04530499f, 0.01598189f,
        0.09167797f, 0.08663294f, 0.04885277f, -0.05741219f, -0.07565769f,
        -0.17136464f, -0.02619422f, -0.02477579f, 0.02679587f, 0.11621952f,
        0.08788391f, 0.15520640f, 0.04709549f, 0.04504483f, -0.10214074f,
        -0.12293372f, -0.04820546f, -0.05484834f, 0.05473754f, 0.07346445f,
        0.05577277f, -0.08209965f, 0.03462975f, -0.20962234f, -0.09324598f,
        3.79481679e-003f, 0.03617633f, 0.16742408f, 0.07058107f, 0.10204960f,
        -0.06795346f, 3.22807301e-003f, -0.12589309f, -0.17496960f,
        0.02078314f, -0.07694324f, 0.12184640f, 0.08997164f, 0.04793497f,
        -0.11383379f, -0.08046359f, -0.25716835f, -0.08080962f,
        6.80711539e-003f, -0.02930280f, -3.04938294e-003f, -0.11106286f,
        -0.04628860f, -0.07821649f, 7.70127494e-003f, -0.10247706f,
        1.21042714e-003f, 0.20573859f, -0.03241005f, 8.42972286e-003f,
        0.01946464f, -0.01197973f, -0.14579976f, 0.04233614f,
        -4.14096704e-003f, -0.06866436f, -0.02431862f, -0.13529138f,
        1.25891645e-003f, -0.11425111f, -0.04303651f, -0.01694815f,
        0.05720210f, -0.16040207f, 0.02772896f, 0.05498345f, -0.15010567f,
        0.01450866f, 0.02350303f, -0.04301004f, -0.04951802f, 0.21702233f,
        -0.03159155f, -0.01963303f, 0.18232647f, -0.03263875f,
        -2.88476888e-003f, 0.01587562f, -1.94303901e-003f, -0.07789494f,
        0.04674156f, -6.25576358e-003f, 0.08925962f, 0.21353747f, 0.01254677f,
        -0.06999976f, -0.05931328f, -0.01884327f, -0.04306272f, 0.11794136f,
        0.03842728f, -0.03907030f, 0.05636114f, -0.09766009f, -0.02104000f,
        8.72711372e-003f, -0.02736877f, -0.05112274f, 0.16996814f, 0.02955785f,
        0.02094014f, 0.08414304f, -0.03335762f, -0.03617457f, -0.05808248f,
        -0.08872101f, 0.02927705f, 0.27077839f, 0.06075108f, 0.07478261f,
        0.15282831f, -0.03908454f, -0.05101782f, -9.51998029e-003f,
        -0.03272416f, -0.08735625f, 0.07633440f, -0.07185312f, 0.13841286f,
        0.07812646f, -0.12901451f, -0.05488589f, -0.05644578f, -0.03290703f,
        -0.11184757f, 0.03751570f, -0.05978153f, -0.09155276f, 0.05657315f,
        -0.04328186f, -0.03047933f, -0.01413135f, -0.10181040f, -0.01384013f,
        0.20132534f, -0.01536873f, -0.07641169f, 0.05906778f, -0.07833145f,
        -0.01523801f, -0.07502609f, -0.09461885f, -0.15013233f, 0.16050665f,
        0.09021381f, 0.08473236f, 0.03386267f, -0.09147339f, -0.09170618f,
        -0.08498498f, -0.05119187f, -0.10431040f, 0.01041618f, -0.03064913f,
        0.09340212f, 0.06448522f, -0.03881054f, -0.04985436f, -0.14794017f,
        -0.05200112f, -0.02144495f, 0.04000821f, 0.12420804f, -0.01851651f,
        -0.04116732f, -0.11951703f, -0.04879033f, -0.08722515f, -0.08454733f,
        -0.10549165f, 0.11251976f, 0.10766345f, 0.19201984f, 0.06128913f,
        -0.02734615f, -0.08834923f, -0.16999826f, -0.03548348f,
        -5.36092324e-003f, 0.08297954f, 0.07226378f, 0.04194529f, 0.04668673f,
        8.73902347e-003f, 0.06980139f, 0.05652480f, 0.05879445f, 0.02477076f,
        0.02451423f, 0.12433673f, 0.05600227f, 0.06886370f, 0.03863076f,
        0.07459056f, 0.02264139f, 0.01495469f, 0.06344220f, 0.06945208f,
        0.02931899f, 0.11719371f, 0.04527427f, 0.03248192f, 2.08271481e-003f,
        0.02044626f, 0.11403449f, 0.04303892f, 0.06444661f, 0.04959024f,
        0.08174094f, 0.09240247f, 0.04894639f, 0.02252937f, -0.01652530f,
        0.07587013f, 0.06064249f, 0.13954395f, 0.02772832f, 0.07093039f,
        0.08501238f, 0.01701301f, 0.09055722f, 0.33421436f, 0.20163782f,
        0.09821030f, 0.07951369f, 0.08695120f, -0.12757730f, -0.13865978f,
        -0.06610068f, -0.10985506f, 0.03406816f, -0.01116336f, -0.07281768f,
        -0.13525715f, -0.12844718f, 0.08956250f, 0.09171610f, 0.10092317f,
        0.23385370f, 0.34489515f, 0.09901748f, 0.02002922f, 0.12335990f,
        0.07606190f, -0.14899330f, -0.15634622f, -0.06494618f, -0.01760547f,
        0.03404277f, -0.13208845f, -0.12101169f, -0.18294574f, -0.16560709f,
        0.02183887f, -0.02752613f, 0.01813638f, 0.02000757f, 0.01319924f,
        0.08030242f, 0.01220535f, 2.98233377e-003f, -0.01307070f, 0.05970297f,
        -0.05345284f, -0.03381982f, -9.87543724e-003f, -0.06869387f,
        0.03956730f, -0.03108176f, -0.05732809f, 0.02172386f, 0.04159765f,
        2.62783933e-003f, 0.04813229f, 0.09358983f, -8.18389002e-003f,
        0.01724574f, -0.02547474f, -0.04967288f, -0.02390376f, 0.06640504f,
        -0.06306566f, 0.01137518f, 0.05589378f, -0.08237787f, 0.02455001f,
        -0.03059422f, -0.08953978f, 0.06851497f, 0.07190268f, -0.07610799f,
        7.87237938e-003f, -7.85830803e-003f, 0.06006952f, -0.01126728f,
        -2.85743061e-003f, -0.04772895f, 0.01884944f, 0.15005857f,
        -0.06268821f, -0.01989072f, 0.01138399f, 0.08760451f, 0.03879007f,
        -9.66926850e-003f, -0.08012961f, 0.06414555f, -0.01362950f,
        -0.09135523f, 0.01755159f, 0.04459474f, 0.09650917f, 0.05219948f,
        -2.19440833e-003f, -0.07037939f, -0.01599054f, 0.13103317f,
        -0.02492603f, -0.01032540f, -0.02903307f, 0.04489160f, 0.05148086f,
        0.01858173f, -0.02919228f, 0.08299296f, -0.04590359f, -0.15745632f,
        -0.09068198f, -0.02972453f, 0.12985018f, 0.22320485f, 0.24261914f,
        0.03642650f, -0.05506422f, 2.67413049e-003f, -0.03834032f, 0.06449424f,
        0.03834866f, 0.03816991f, 0.25039271f, 0.34212017f, 0.32433882f,
        0.18824573f, -0.08599839f, -0.17599408f, -0.15317015f, -0.09913155f,
        -0.02856072f, -0.05304699f, -1.06437842e-003f, -0.06641813f,
        -0.07509298f, 0.01463361f, -0.07551918f, -0.04510373f,
        -8.44620075e-003f, 0.01772176f, 0.04068235f, 0.20295307f, 0.15719447f,
        0.05712103f, 0.26296997f, 0.14657754f, 0.01547317f, -0.05052776f,
        -0.03881342f, -0.01437883f, -0.04930177f, 0.11719568f, 0.24098417f,
        0.26468599f, 0.31698579f, 0.10103608f, -0.01096375f, -0.01367013f,
        0.17104232f, 0.20065314f, 2.67622480e-003f, -0.01190034f, 0.18301608f,
        0.09459770f, -0.06357619f, -0.06473801f, 0.01377906f, -0.10032775f,
        -0.06388740f, 3.80393048e-003f, 0.06206078f, 0.10349120f, 0.26804337f,
        8.17918684e-003f, -0.02314351f, 9.34422202e-003f, 0.09198381f,
        0.03681326f, -8.77339672e-003f, -0.09662418f, -0.02715708f,
        0.13503517f, 0.08962728f, -6.57071499e-003f, -0.03201199f, 0.28510824f,
        0.32095715f, 0.18512695f, -0.14230858f, -0.14048551f, -0.07181299f,
        -0.08575408f, -0.08661680f, -0.17416079f, 7.54326640e-004f,
        0.05601677f, 0.13585392f, -0.04960437f, -0.07708392f, 0.10676333f,
        -0.04407546f, -0.07209078f, 0.03663663f, 0.28949317f, 0.41127121f,
        0.27431169f, -0.06900328f, -0.21474190f, -0.15578632f, -0.19555484f,
        -0.15209621f, -0.11269179f, 0.07416003f, 0.18991330f, 0.26858172f,
        0.01952259f, 0.01017922f, 0.02159843f, -4.95165400e-003f, -0.04368168f,
        -0.12721671f, -0.06673957f, -0.11275250f, 0.04413409f, 0.05578312f,
        0.03896771f, 0.03566417f, -0.05871816f, -0.07388090f, -0.17965563f,
        -0.08570268f, -0.15273231f, -0.06022318f, -0.06999847f,
        -6.81510568e-003f, 0.06294262f, -6.54901436e-004f, -0.01128654f,
        -0.02289657f, 0.04849290f, 0.04140804f, 0.23681939f, 0.14545733f,
        0.01989965f, 0.12032662f, 3.87463090e-003f, -6.02597650e-003f,
        -0.05919775f, -0.03067224f, -0.07787777f, 0.10834727f, 0.02153730f,
        0.02765649f, 0.03975543f, -0.12182906f, -0.04900113f, -0.09940100f,
        -0.06453611f, -0.13757215f, -0.03721382f, 0.02827376f, -0.04351249f,
        0.01907038f, -0.10284120f, -0.05671160f, -0.10760647f, -0.09624009f,
        -0.09565596f, -0.01303654f, 0.03080539f, 0.01416511f, 0.05846142f,
        -5.42971538e-003f, 0.06221476f, -0.03320325f, -0.06791797f,
        -0.05791342f, 0.12851369f, 0.14990346f, 0.03634374f, 0.14262885f,
        0.04330391f, 0.05032569f, -0.05631914f, 0.01606137f, 0.04387223f,
        0.22344995f, 0.15722635f, -0.04693628f, 0.03006579f, -2.52882647e-003f,
        0.05717621f, -0.07529724f, -0.02848588f, -0.06868757f,
        -4.51729307e-003f, 0.06466042f, -0.05935378f, -0.04704857f,
        -0.07363959f, 0.04843248f, -0.13421375f, -0.09789340f, -0.10255270f,
        0.03509852f, 0.04751543f, -0.03822323f, 0.09740467f, 0.04762916f,
        0.03940146f, -0.08283259f, 0.09552965f, 0.05038739f, 0.21258622f,
        0.09646992f, 0.03241193f, 0.05167701f, 0.04614570f, 0.04330090f,
        -0.02671840f, -0.06259909f, -0.02301898f, 0.18829170f, 0.10522786f,
        0.04313190f, 0.01670948f, -0.08421925f, 0.05911417f, -0.10582602f,
        -0.04855484f, -0.08373898f, 0.07775915f, 0.03723533f, -0.12047344f,
        4.86345543e-003f, -0.10520902f, 0.06571782f, -0.07528137f,
        -0.03245651f, -0.09869066f, -0.02917477f, -0.18293270f, 0.14810945f,
        9.24033765e-003f, -0.04354914f, 0.02266885f, -0.11872729f,
        -0.04016589f, 0.02830229f, 0.22539048f, 0.20565644f, 0.16701797f,
        0.09019924f, 0.01300652f, 0.09760600f, -0.03675831f, -0.01935448f,
        -0.06894835f, 0.08077277f, 0.19047537f, 0.11312226f, 0.04106043f,
        -0.11187182f, 0.04312806f, -0.18548580f, -0.11287174f, -0.08794551f,
        0.02078281f, -0.15295486f, 0.11806386f, -0.01103218f, -0.15971117f,
        0.02153538f, -0.05232147f, -0.10835317f, -0.13910367f, 0.05920752f,
        -0.10122602f, 0.20174250f, 0.09105796f, -0.01881348f, 0.09559010f,
        -0.03725745f, -0.09442931f, -0.09763174f, 0.05854454f, 0.08287182f,
        0.12919849f, 0.08594352f, -2.49806582e-003f, 0.02398440f,
        5.67950122e-003f, -0.06296340f, -0.12993270f, 0.03855852f, 0.05186560f,
        0.10839908f, -0.03380463f, -0.12654832f, -0.05399339f, -0.07456800f,
        -0.04736232f, -0.10164231f, 0.07496139f, 0.08125214f, 0.07656177f,
        -0.04999603f, -0.12823077f, -0.07692395f, -0.11317524f, -0.09118655f,
        -0.05695669f, 0.10477209f, 0.07468581f, 0.01630048f, -8.00961629e-003f,
        -0.06582128f, -0.04019095f, -0.04682907f, -0.01907842f, -0.10997720f,
        0.04911406f, 0.02931030f, 0.04197735f, -0.05773980f, -0.09670641f,
        -0.03594951f, -0.03402121f, -0.07149299f, -0.10566200f, 0.10601286f,
        0.06340689f, -0.01518632f, -5.96402306e-003f, -0.07628012f,
        -3.52779147e-003f, -0.02683854f, -0.10265494f, -0.02680815f,
        0.16338381f, 0.03103515f, 0.02296976f, 0.01624348f, -0.10831620f,
        -0.02314233f, -0.04789969f, -0.05530700f, -0.06461314f, 0.10494506f,
        0.04642856f, -0.07592955f, -0.06197905f, -0.09042154f, -0.01445521f,
        -0.04297818f, -0.11262015f, -0.11430512f, 0.03174541f, -0.03677487f,
        -0.02963996f, -0.06610169f, -0.13292049f, -0.07059067f, -0.08444111f,
        -0.02640536f, -0.07136250f, 0.04559967f, 0.01459980f, 0.17989251f,
        0.04435328f, -0.12464730f, -0.02871115f, -0.10752209f, -0.03393742f,
        -0.03791408f, 0.02548251f, 0.01956050f, 0.19245651f, 0.13963254f,
        -0.05904696f, -0.07424626f, -0.10411884f, 1.54176133e-003f,
        0.01797429f, 0.13025844f, 0.04547642f, -0.05710349f, -0.10697161f,
        -0.13489437f, -0.06515755f, -0.06406886f, -4.08572936e-003f,
        -0.01336483f, 0.04368737f, -0.11259720f, -0.05701635f, -0.06469971f,
        -0.08346602f, -0.04166770f, -0.05795543f, -0.08247511f, -0.05742628f,
        0.08452254f, -0.03350224f, 0.13980860f, 0.13252275f, 0.07589617f,
        0.07539988f, 0.12155797f, 0.19087289f, 0.15050751f, 0.21250245f,
        0.14206800f, 0.01298489f, 0.07450245f, 0.06559097f, 0.01700557f,
        0.04512971f, 0.16950700f, 0.10261577f, 0.16389982f, 0.05505059f,
        -0.03453077f, 0.08622462f, 0.07935954f, 0.03976260f, 0.02036091f,
        3.95744899e-003f, 0.03267065f, 0.15235919f, 0.01297494f, -0.08109194f,
        0.01407558f, 4.40693414e-003f, -0.15157418f, -0.11390478f,
        -0.07487597f, -7.81322457e-003f, -0.02749545f, -0.10181408f,
        0.13755716f, 0.14007211f, 0.13482562f, 0.27517235f, 0.34251109f,
        0.07639657f, 0.07268607f, 0.19823882f, 0.16135791f, -0.04186463f,
        -0.12784107f, -0.09846287f, 0.03169041f, 0.10974082f, -0.15051922f,
        -0.08916726f, -0.07138767f, -0.04153349f, 6.25418453e-003f,
        0.01266654f, 0.10533249f, 0.12749144f, 0.15148053f, 0.01498513f,
        0.06305949f, -0.01247123f, -0.08778401f, -0.08551880f, -0.11955146f,
        -0.08493572f, -0.02901620f, -0.02394859f, -0.13427313f, -0.11053200f,
        -0.14413260f, -0.15203285f, 0.03972760f, -3.72127310e-004f,
        -0.04200919f, 0.06105104f, 0.01904975f, -0.01106191f,
        -7.27445772e-003f, -0.01520341f, 1.10228511e-003f, -0.04949187f,
        -0.08013099f, 5.72071038e-003f, 0.08415454f, -0.06523152f, 0.03664081f,
        -0.02673042f, -0.12066154f, -0.03702074f, 0.06006580f, 0.01628682f,
        -6.17772620e-003f, 0.08192339f, -3.41629819e-003f, 0.02870512f,
        0.05807141f, 0.04959986f, 0.04618251f, -0.04901629f, -0.10579574f,
        0.02274442f, 0.12070961f, 2.23597488e-003f, 0.09831765f, -0.03019848f,
        -0.11181970f, -0.04961075f, 0.02498928f, -0.03714991f, -0.01619653f,
        0.02643486f, -7.62964319e-003f, -0.02882290f, -0.06242594f,
        -0.08439861f, 0.07220893f, 0.07263952f, 0.01561574f, 0.03091968f,
        0.01708712f, -0.03797151f, -3.18561122e-003f, 0.01624021f,
        -0.02828573f, 0.11284444f, -1.32280716e-003f, -0.07784860f,
        -0.07209100f, 0.03372242f, 0.12154529f, 0.02278104f, -0.05275500f,
        -0.01918484f, 0.12989293f, 0.05424401f, 0.02333086f, 0.04029022f,
        0.12392918f, 0.09495489f, 0.09190340f, 0.07935889f, 8.76816828e-003f,
        0.17148446f, -8.51302687e-003f, -0.08011249f, -0.06796283f,
        0.04884845f, 0.01112272f, -0.07835306f, -1.14811445e-003f,
        -0.03440760f, 0.02845243f, 0.07695542f, -0.07069533f, -0.01151784f,
        -8.53884313e-003f, -0.01662786f, -0.04163864f, 0.05400505f,
        0.02859163f, 0.02921852f, 0.05003135f, -6.85718050e-003f, -0.01632611f,
        0.07780217f, 0.04042810f, -0.01216440f, 3.60914599e-003f, -0.06322435f,
        0.09516726f, 0.12877031f, -9.69162490e-003f, 0.01031179f, 0.05180895f,
        -9.34659224e-003f, -0.01644533f, -0.04849347f, -0.04343236f,
        0.10514783f, 0.08046635f, -0.04615205f, -0.03975486f, -0.01485525f,
        0.13096830f, -0.01517950f, -0.06571898f, -0.04016372f, 0.01849786f,
        0.02439670f, 0.08067258f, 1.74824719e-003f, 0.07053747f, 0.08819518f,
        -5.08352555e-003f, -0.06550863f, -0.08266170f, -0.07780605f,
        0.01453450f, -0.08756890f, 0.01096501f, -8.71319138e-003f, 0.10110464f,
        0.02420769f, -0.06708383f, 0.02007811f, 5.93133038e-003f, 0.05398923f,
        0.07538138f, 0.02049227f, 0.02242589f, 0.04011070f, -1.44875818e-003f,
        -4.19115182e-003f, 0.06367654f, 0.02506934f, 0.02434536f, 0.05879405f,
        -8.22952855e-003f, -0.01242441f, 0.04224926f, -0.01754923f,
        0.05958161f, 0.03818886f, -0.01830363f, -0.04308917f, -0.04422197f,
        -0.02432721f, 0.02264866f, 2.03751423e-003f, 0.01197031f, 0.04439203f,
        0.12169247f, 0.03602713f, -0.02599251f, -1.98226492e-003f, 0.02046336f,
        -0.02639058f, -1.91242550e-003f, -0.09334669f, -0.03595153f,
        -9.88179818e-003f, -0.06848445f, -0.04666303f, -0.09955736f,
        -0.04206430f, 0.02609075f, 9.09005292e-003f, -0.07138551f,
        -4.22313227e-004f, 0.01766645f, 0.02756404f, 0.01308276f, 0.04052891f,
        0.02387515f, 0.05337298f, 0.02500631f, -0.04970853f, -0.12467445f,
        0.17604403f, 0.12256411f, -0.07512254f, 8.70451052e-003f, -0.05697548f,
        -0.03626474f, -8.76623299e-003f, -0.01210897f, -0.09451522f,
        0.07490732f, -0.02008001f, -0.02681278f, -0.06463405f, -0.01517507f,
        7.33757764e-003f, 6.07147906e-003f, -0.09316964f, -0.04575328f,
        0.13261597f, 0.15424870f, -0.01655918f, -0.02772390f, -0.05243644f,
        -0.02356456f, -0.02351753f, -0.10211615f, -0.12873036f, 0.14549787f,
        0.12519856f, 4.38762689e-003f, 0.02795992f, 0.05170322f, 0.09223596f,
        0.05890015f, 0.02376701f, -0.02777346f, 0.09506908f, 0.02328936f,
        -0.02319928f, -0.03218696f, -0.01527841f, -0.01016694f, -0.02674719f,
        0.05137179f, 0.01980666f, 0.06544447f, -0.01746171f, 0.01026380f,
        0.01561806f, 7.97004555e-004f, 0.07601810f, 0.01907250f, -0.03083035f,
        -0.05987392f, 0.09242783f, 0.14555025f, 0.01035827f, 0.03092401f,
        -0.09562709f, -0.03802354f, 0.02531144f, 0.03079449f, -0.07100715f,
        0.03330721f, -2.69116857e-003f, 0.03167490f, 0.05744999f, 0.03259895f,
        1.91266940e-003f, 0.03194578f, 0.07389776f, 0.02198060f, 0.07633314f,
        0.03293105f, -0.09103648f, 0.04718142f, 0.06102672f, -0.01003063f,
        5.85481385e-003f, -0.01522574f, 0.02323526f, 0.10584345f,
        4.35879454e-003f, 0.06107873f, 0.05868603f, -0.03115531f, 0.01214679f,
        0.08567052f, 3.93926632e-003f, -0.02521488f, -1.88425183e-003f,
        0.02038053f, -6.26854831e-004f, 0.04897438f, -0.04280585f,
        -0.04819689f, -0.04812867f, -0.01451186f, 0.05101469f,
        -9.01125465e-003f, -0.03333859f, 0.03917955f, 0.04196448f, 0.04292135f,
        0.02809529f, 0.02999715f, 0.04081348f, 9.10039060e-003f, 0.09703232f,
        0.10379741f, 0.02348725f, -4.72756615e-003f, 0.01027325f, 0.10402658f,
        0.12071823f, 0.09817299f, -0.02612033f, 0.03638414f, 0.05896405f,
        0.04865025f, 0.04793910f, -0.03882321f, -0.02962117f, -0.01222268f,
        0.04071597f, 0.01922777f, -0.02287866f, 0.03328381f, 0.01859092f,
        0.09024994f, 0.03804455f, -0.01424510f, 0.01953739f, 0.02509617f,
        -0.03390914f, -0.05663941f, -0.01641979f, 0.05848591f, 0.04639670f,
        0.02092116f, 0.12911791f, 0.19918139f, 0.07739855f, -7.25806039e-003f,
        0.04074838f, 0.03183993f, 1.39251316e-003f, -0.01428625f, 0.01865480f,
        0.08529541f, 0.13547510f, 0.11189661f, 0.03998901f, 0.09575938f,
        -0.02631102f, -0.03458253f, -0.04749985f, -0.06070716f,
        4.71884012e-003f, 0.06445789f, -0.02450038f, -0.05483776f,
        -0.04657237f, -0.02030717f, -0.03480766f, -0.09397731f, -0.06399718f,
        -0.01804585f, 5.62348310e-003f, -6.64811488e-003f, -0.06517869f,
        6.96210237e-003f, -0.01860148f, -0.04245830f, -0.05850367f,
        -3.24417115e-003f, 0.07700698f, 0.11290991f, 0.09923030f, -0.02970599f,
        0.05592411f, 0.04813979f, -0.09811195f, -0.09357996f, -0.03276114f,
        0.05218338f, 0.04141375f, 3.92977800e-003f, -0.05047480f, 0.15960084f,
        0.04612800f, -0.03114098f, -0.04650044f, -0.03249795f, -0.02425641f,
        -0.04311355f, 0.04307659f, -0.09401883f, -0.04742785f, -0.01254499f,
        -0.06598741f, 3.41369561e-003f, -0.05620445f, -7.28127593e-003f,
        -0.05998361f, -0.03274450f, -0.07376868f, 3.19015374e-003f,
        -0.07733069f, 0.05815864f, -0.02471071f, 0.03850617f, 0.13838784f,
        0.15399861f, 0.01731321f, -0.01477586f, 0.10393341f, 0.05159833f,
        -0.01945555f, -0.03427503f, -0.04867341f, 0.09237480f, 0.10732719f,
        0.06071450f, -0.01355071f, 0.01844356f, -0.03480803f, -0.03796671f,
        2.15628621e-004f, -0.05440186f, 0.01889855f, -0.01443413f,
        -0.02607902f, -0.02938001f, 0.02720689f, -0.06228397f, -0.02970936f,
        -0.03426210f, -0.10280876f, -0.06739304f, -0.05227850f, 0.03360292f,
        -0.11278441f, -0.06966180f, -0.13937433f, 9.10932291e-003f,
        2.52020749e-004f, -4.07359656e-003f, 0.12310639f, 0.09343060f,
        0.07302511f, 0.03222093f, 0.07532879f, 0.03792387f, -0.04985180f,
        0.01804602f, 0.02694195f, 0.13481498f, 0.04601225f, 0.04106982f,
        0.08511057f, 0.12314661f, 0.01320830f, 0.05044121f, -5.52943908e-003f,
        -0.08992624f, -0.02249301f, -0.08181777f, 0.06165213f, -0.03256603f,
        -0.01068920f, -0.01323473f, -0.11970232f, -0.04616347f, -0.12088681f,
        -0.06762606f, -0.08676834f, -0.06434575f, 0.01772529f, 0.03469615f,
        -0.10926618f, 0.03013873f, 0.14030397f, 0.16130108f, 0.17985588f,
        0.11281928f, 0.10530639f, 0.08905948f, 0.07733764f, 0.06695238f,
        0.02142088f, 0.06438877f, 0.09794453f, 0.05745072f, 0.02788557f,
        0.02632830f, 0.07985807f, 4.24902979e-003f, 8.47890321e-003f,
        -0.02679466f, -5.28812688e-003f, -0.02162580f, -0.07490715f,
        -0.08251337f, -0.02056576f, -0.01026194f, -1.15492963e-003f,
        -5.75720915e-004f, -0.07210591f, -0.07320981f, -0.04883312f,
        -0.10897151f, -0.07477258f, -0.08867134f, -0.09222437f, -0.10924666f,
        -0.10430276f, 0.07953499f, 0.02767959f, 0.11393359f, 0.18779543f,
        0.03313421f, 0.02143700f, 0.05852016f, -2.12067598e-003f,
        -3.76984011e-003f, 0.02774167f, -0.03124610f, 0.01465141f, 0.01616004f,
        -0.01391913f, -0.04404102f, -0.05444227f, -0.14684731f, -0.15016587f,
        0.04509468f, 1.29563001e-003f, 0.01398350f, 0.05610404f, -0.04868806f,
        -0.04776716f, -8.16873740e-003f, -2.30126386e-003f, -0.02286313f,
        0.11983398f, -0.04703261f, -0.08814441f, -0.07585249f, -0.10799607f,
        -0.03232087f, 0.01509786f, -0.04843464f, -0.03967846f, 0.09589416f,
        0.01352560f, -0.01458119f, 0.01050829f, -0.03038946f, 0.01608388f,
        1.11975556e-003f, -0.01250656f, 2.86211423e-003f, 0.04333691f,
        -0.14603497f, -0.01946543f, -0.02327525f, -0.01973944f, 0.07944400f,
        -0.02224544f, -0.06701808f, 0.03476532f, 0.11505594f, -0.02712801f,
        -0.01665113f, 0.06315716f, -0.08205860f, 0.07431999f, 0.04915778f,
        -0.04468752f, -0.01490402f, 0.07400476f, -0.11650901f, 0.05102430f,
        0.04559118f, -0.05916039f, 0.08840760f, -0.01587902f, -0.14890194f,
        0.07857784f, 0.04710254f, -0.05381983f, -0.07331945f, -0.03604643f,
        0.15611970f, 0.07649943f, -0.05959348f, -0.02776607f, 0.11098688f,
        0.03758875f, -0.04446875f, 0.04933187f, 0.01345535f, 0.06921103f,
        0.07364785f, 0.05518956f, 0.02899585f, 0.09375840f, 0.10518434f,
        -0.04420241f, 0.01915282f, -3.56386811e-003f, 0.14586878f, 0.10286101f,
        -0.04360626f, -0.12723237f, 0.09076386f, 0.11119842f, -0.06035013f,
        0.09674817f, 0.08938243f, 0.07065924f, 0.02603180f, 5.84815582e-003f,
        -0.05922065f, 0.12360309f, 3.59695964e-003f, 2.99844006e-003f,
        0.03697936f, 0.02043072f, 0.04168725f, 0.01025975f, -0.01359980f,
        -0.01600920f, 0.02581056f, 0.02329250f, 2.98100687e-003f, 0.01629762f,
        0.06652115f, 0.05855627f, 0.01237463f, -0.01297135f, 0.01761587f,
        0.05090865f, 0.06549342f, -0.04425945f, 2.43203156e-003f,
        3.07327788e-003f, 0.06678630f, -0.04303836f, 0.01082393f, -0.06476044f,
        0.04077786f, 0.12441979f, 0.08237778f, 0.07424165f, 0.04065890f,
        0.06905543f, 0.09556347f, 0.12724875f, -0.02132082f, 0.08514154f,
        -0.04175328f, -0.02666954f, 0.01897836f, 0.03317382f, 9.45465732e-003f,
        -0.01238974f, -0.04242500f, -0.01419479f, -0.03545213f, -0.02440874f,
        0.08684119f, 0.04212951f, 0.02462858f, -0.01104825f, -5.01706870e-003f,
        0.02968982f, 0.02597476f, -0.01568939f, 0.04514892f, 0.06974549f,
        0.08670278f, 0.06828108f, 0.10238872f, 0.05405957f, 0.06548470f,
        -0.03763957f, 0.01366090f, 0.07069602f, 0.05363748f, 0.04798120f,
        0.11706422f, 0.05466456f, -0.01869259f, 0.06344382f, 0.03106543f,
        0.08432506f, -0.02061096f, 0.03821088f, -6.92190882e-003f,
        6.40467042e-003f, -0.01271779f, 6.89014705e-005f, 0.04541415f,
        -0.01899539f, -0.05020239f, 0.03000903f, 0.01090422f, 4.52452758e-003f,
        0.02573632f, -0.02388454f, -0.04200457f, 1.72783900e-003f,
        -0.05978370f, -0.02720562f, 0.06573715f, 0.01154317f, 0.01265615f,
        0.07375994f, -9.19828378e-003f, -0.04914120f, 0.02124831f, 0.06455322f,
        0.04372910f, -0.03310043f, 0.03605788f, -6.78055827e-003f,
        9.36202332e-003f, 0.01747596f, -0.06406314f, -0.06812935f, 0.08080816f,
        -0.02778088f, 0.02735260f, 0.06393493f, 0.06652229f, 0.05676993f,
        0.08640018f, -7.59188086e-003f, -0.02012847f, -0.04741159f,
        -0.01657069f, -0.01624399f, 0.05547778f, -2.33309763e-003f,
        0.01120033f, 0.06141156f, -0.06285004f, -0.08732341f, -0.09313398f,
        -0.04267832f, 5.57443965e-003f, 0.04809862f, 0.01773641f,
        5.37361018e-003f, 0.14842421f, -0.06298012f, -0.02935147f, 0.11443478f,
        -0.05034208f, 5.65494271e-003f, 0.02076526f, -0.04577984f,
        -0.04735741f, 0.02961071f, -0.09307127f, -0.04417921f, -0.04990027f,
        -0.03940028f, 0.01306016f, 0.06267900f, 0.03758737f, 0.08460117f,
        0.13858789f, 0.04862388f, -0.06319809f, -0.05655516f, 0.01885816f,
        -0.03285607f, 0.03371567f, -0.07040928f, -0.04514049f, 0.01392166f,
        0.08184422f, -0.07230316f, 0.02386871f, 0.02184591f, 0.02605764f,
        -0.01033954f, 9.29878280e-003f, 7.67351175e-003f, 0.15189242f,
        0.02069071f, -0.09738296f, -0.08894105f, -0.07768748f, 0.02332268f,
        -0.01778995f, -0.03258888f, -0.08180822f, -0.08492987f, 0.02290156f,
        -0.11368170f, -0.03554465f, -0.04533844f, -0.02861580f, 0.06782424f,
        0.01113123f, 0.02453644f, 0.12721945f, 0.08084814f, -0.03607795f,
        0.01109122f, 0.04803548f, -0.03489929f, 0.03399536f, -0.05682014f,
        8.59533902e-003f, -4.27904585e-003f, 0.03230887f, -0.01300198f,
        -0.01038137f, -0.07930113f, 8.33097473e-003f, 0.02296994f,
        -0.01306500f, -0.01881626f, 0.04413369f, 0.05729880f, -0.03761553f,
        0.01942326f, 1.64540811e-003f, -0.03811319f, 0.04190650f, -0.14978096f,
        -0.04514487f, 0.01209545f, -5.46460645e-003f, -0.01647195f,
        7.63064111e-003f, -0.07494587f, 0.08415288f, 0.10020141f, -0.01228561f,
        0.06553826f, 0.04554005f, 0.07890417f, 0.03041138f, 0.01752007f,
        0.09208256f, -3.74419295e-004f, 0.10549527f, 0.04686913f, 0.01894833f,
        -0.02651412f, -4.34682379e-003f, 5.44942822e-003f, 0.01444484f,
        0.05882156f, -0.03336544f, 0.04603891f, -0.10432546f, 0.01923928f,
        0.01842845f, -0.01712168f, -0.02222766f, 0.04693324f, -0.06202956f,
        -0.01422159f, 0.08732220f, -0.07706107f, 0.02661049f, -0.04300238f,
        -0.03092422f, -0.03552184f, -0.01886088f, -0.04979934f, 0.03906401f,
        0.04608644f, 0.04966111f, 0.04275464f, -0.04621769f, -0.02653212f,
        8.57011229e-003f, 0.03839684f, 0.05818764f, 0.03880796f,
        -2.76100676e-004f, 0.03076511f, -0.03266929f, -0.05374557f,
        0.04986527f, -9.45429131e-003f, 0.03582499f, -2.64564669e-003f,
        -1.07461517e-003f, 0.02962313f, -0.01483363f, 0.03060869f, 0.02448327f,
        0.01845641f, 0.03282966f, -0.03534438f, -0.01084059f, -0.01119136f,
        -1.85360224e-003f, -5.94652840e-004f, -0.04451817f, 2.98327743e-003f,
        0.06272484f, -0.02152076f, -3.05971340e-003f, -0.05070828f,
        0.01531762f, 0.01282815f, 0.05167150f, 9.46266949e-003f,
        -3.34558333e-003f, 0.11442288f, -0.03906701f, -2.67325155e-003f,
        0.03069184f, -0.01134165f, 0.02949462f, 0.02879886f, 0.03855566f,
        -0.03450781f, 0.09142872f, -0.02156654f, 0.06075062f, -0.06220816f,
        0.01944680f, 6.68372354e-003f, -0.06656796f, 8.70784000e-003f,
        0.03456013f, 0.02434320f, -0.13236357f, -0.04177035f, -0.02069627f,
        0.01068112f, 0.01505432f, -0.07517391f, -3.83571628e-003f,
        -0.06298508f, -0.02881260f, -0.13101046f, -0.07221562f,
        -5.79945277e-003f, -8.57300125e-003f, 0.03782469f, 0.02762164f,
        0.04942456f, -0.02936396f, 0.09597211f, 0.01921411f, 0.06101191f,
        -0.04787507f, -0.01379578f, -7.40224449e-003f, -0.02220136f,
        -0.01313756f, 7.77558051e-003f, 0.12296968f, 0.02939998f, 0.03594062f,
        -0.07788624f, -0.01133144f, 3.99316690e-004f, -0.06090347f,
        -0.01122066f, -4.68682544e-003f, 0.07633100f, -0.06748922f,
        -0.05640298f, -0.05265681f, -0.01139122f, -0.01624347f, -0.04715714f,
        -0.01099092f, 0.01048561f, 3.28499987e-003f, -0.05810167f,
        -0.07699911f, -0.03330683f, 0.04185145f, 0.03478536f, 0.02275165f,
        0.02304766f, 6.66040834e-003f, 0.10968148f, -5.93013782e-003f,
        -0.04858336f, -0.04203213f, -0.09316786f, -6.13074889e-003f,
        -0.02544625f, 0.01366201f, 9.18555818e-003f, -0.01846578f,
        -0.05622401f, -0.03989377f, -0.07810296f, 6.91275718e-003f,
        0.05957597f, -0.03901334f, 0.01572002f, -0.01193903f,
        -6.89400872e-003f, -0.03093356f, -0.04136098f, -0.01562869f,
        -0.04604580f, 0.02865234f, -0.08678447f, -0.03232484f, -0.05364593f,
        -0.01445016f, -0.07003860f, -0.08669746f, -0.04520775f, 0.04274122f,
        0.03117515f, 0.08175703f, 0.01081109f, 0.06379741f, 0.06199206f,
        0.02865988f, 0.02360346f, 0.06725410f, -0.03248780f, -9.37702879e-003f,
        0.08265898f, -0.02245839f, 0.05125763f, -0.01862395f, 0.01973453f,
        -0.01994494f, -0.10770868f, 0.03180375f, 3.23935156e-003f,
        -0.02142080f, -0.04256190f, 0.04760900f, 0.04282863f, 0.05635953f,
        -0.01870849f, 0.05540622f, -0.03042666f, 0.01455277f, -0.06630179f,
        -0.05843807f, -0.03739681f, -0.09739155f, -0.03220233f, -0.05620182f,
        -0.10381401f, 0.07400211f, 4.20676917e-003f, 0.03258535f,
        2.14308966e-003f, 0.05121966f, -0.01274337f, 0.02384761f, 0.06335578f,
        -0.07905591f, 0.08375625f, -0.07898903f, -0.06508528f, -0.02498444f,
        0.06535810f, 0.03970535f, 0.04895468f, -0.01169566f, -0.03980601f,
        0.05682293f, 0.05925463f, -0.01165808f, -0.07936699f, -0.04208954f,
        0.01333987f, 0.09051196f, 0.10098671f, -0.03974256f, 0.01238771f,
        -0.07501741f, -0.03655440f, -0.04301528f, 0.09216860f,
        4.63579083e-004f, 0.02851115f, 0.02142735f, 1.28244064e-004f,
        0.02879687f, -0.08554889f, -0.04838862f, 0.08135369f, -0.05756533f,
        0.01413900f, 0.03451880f, -0.06619488f, -0.03053130f, 0.02961676f,
        -0.07384635f, 0.01135692f, 0.05283910f, -0.07778034f, -0.02107482f,
        -0.05511716f, -0.13473752f, 0.03030157f, 0.06722020f, -0.06218817f,
        -0.05826827f, 0.06254654f, 0.02895772f, -0.01664000f, -0.03620280f,
        -0.01612278f, -1.46097376e-003f, 0.14013411f, -8.96181818e-003f,
        -0.03250246f, 3.38630192e-003f, 2.64779478e-003f, 0.03359732f,
        -0.02411991f, -0.04229729f, 0.10666174f, -6.66579151f };
    return std::vector<float>(detector, detector + sizeof(detector)/sizeof(detector[0]));
}

// This function renurn 1981 SVM coeffs obtained from daimler's base.
// To use these coeffs the detection window size should be (48,96)
std::vector<float> HOGDescriptor::getDaimlerPeopleDetector()
{
    static const float detector[] = {
        0.294350f, -0.098796f, -0.129522f, 0.078753f,
        0.387527f, 0.261529f, 0.145939f, 0.061520f,
        0.328699f, 0.227148f, -0.066467f, -0.086723f,
        0.047559f, 0.106714f, 0.037897f, 0.111461f,
        -0.024406f, 0.304769f, 0.254676f, -0.069235f,
        0.082566f, 0.147260f, 0.326969f, 0.148888f,
        0.055270f, -0.087985f, 0.261720f, 0.143442f,
        0.026812f, 0.238212f, 0.194020f, 0.056341f,
        -0.025854f, -0.034444f, -0.156631f, 0.205174f,
        0.089008f, -0.139811f, -0.100147f, -0.037830f,
        -0.029230f, -0.055641f, 0.033248f, -0.016512f,
        0.155244f, 0.247315f, -0.124694f, -0.048414f,
        -0.062219f, 0.193683f, 0.004574f, 0.055089f,
        0.093565f, 0.167712f, 0.167581f, 0.018895f,
        0.215258f, 0.122609f, 0.090520f, -0.067219f,
        -0.049029f, -0.099615f, 0.241804f, -0.094893f,
        -0.176248f, 0.001727f, -0.134473f, 0.104442f,
        0.050942f, 0.081165f, 0.072156f, 0.121646f,
        0.002656f, -0.297974f, -0.133587f, -0.060121f,
        -0.092515f, -0.048974f, -0.084754f, -0.180111f,
        -0.038590f, 0.086283f, -0.134636f, -0.107249f,
        0.132890f, 0.141556f, 0.249425f, 0.130273f,
        -0.030031f, 0.073212f, -0.008155f, 0.019931f,
        0.071688f, 0.000300f, -0.019525f, -0.021725f,
        -0.040993f, -0.086841f, 0.070124f, 0.240033f,
        0.265350f, 0.043208f, 0.166754f, 0.091453f,
        0.060916f, -0.036972f, -0.091043f, 0.079873f,
        0.219781f, 0.158102f, -0.140618f, -0.043016f,
        0.124802f, 0.093668f, 0.103208f, 0.094872f,
        0.080541f, 0.137711f, 0.160566f, -0.169231f,
        0.013983f, 0.309508f, -0.004217f, -0.057200f,
        -0.064489f, 0.014066f, 0.361009f, 0.251328f,
        -0.080983f, -0.044183f, 0.061436f, -0.037381f,
        -0.078786f, 0.030993f, 0.066314f, 0.037683f,
        0.152325f, -0.091683f, 0.070203f, 0.217856f,
        0.036435f, -0.076462f, 0.006254f, -0.094431f,
        0.154829f, -0.023038f, -0.196961f, -0.024594f,
        0.178465f, -0.050139f, -0.045932f, -0.000965f,
        0.109112f, 0.046165f, -0.159373f, -0.008713f,
        0.041307f, 0.097129f, -0.057211f, -0.064599f,
        0.077165f, 0.176167f, 0.138322f, 0.065753f,
        -0.104950f, 0.017933f, 0.136255f, -0.011598f,
        0.047007f, 0.080550f, 0.068619f, 0.084661f,
        -0.035493f, -0.091314f, -0.041411f, 0.060971f,
        -0.101912f, -0.079870f, -0.085977f, -0.022686f,
        0.079788f, -0.098064f, -0.054603f, 0.040383f,
        0.300794f, 0.128603f, 0.094844f, 0.047407f,
        0.101825f, 0.061832f, -0.162160f, -0.204553f,
        -0.035165f, 0.101450f, -0.016641f, -0.027140f,
        -0.134392f, -0.008743f, 0.102331f, 0.114853f,
        0.009644f, 0.062823f, 0.237339f, 0.167843f,
        0.053066f, -0.012592f, 0.043158f, 0.002305f,
        0.065001f, -0.038929f, -0.020356f, 0.152343f,
        0.043469f, -0.029967f, -0.042948f, 0.032481f,
        0.068488f, -0.110840f, -0.111083f, 0.111980f,
        -0.002072f, -0.005562f, 0.082926f, 0.006635f,
        -0.108153f, 0.024242f, -0.086464f, -0.189884f,
        -0.017492f, 0.191456f, -0.007683f, -0.128769f,
        -0.038017f, -0.132380f, 0.091926f, 0.079696f,
        -0.106728f, -0.007656f, 0.172744f, 0.011576f,
        0.009883f, 0.083258f, -0.026516f, 0.145534f,
        0.153924f, -0.130290f, -0.108945f, 0.124490f,
        -0.003186f, -0.100485f, 0.015024f, -0.060512f,
        0.026288f, -0.086713f, -0.169012f, 0.076517f,
        0.215778f, 0.043701f, -0.131642f, -0.012585f,
        -0.045181f, -0.118183f, -0.241544f, -0.167293f,
        -0.020107f, -0.019917f, -0.101827f, -0.107096f,
        -0.010503f, 0.044938f, 0.189680f, 0.217119f,
        -0.046086f, 0.044508f, 0.199716f, -0.036004f,
        -0.148927f, 0.013355f, -0.078279f, 0.030451f,
        0.056301f, -0.024609f, 0.083224f, 0.099533f,
        -0.039432f, -0.138880f, 0.005482f, -0.024120f,
        -0.140468f, -0.066381f, -0.017057f, 0.009260f,
        -0.058004f, -0.028486f, -0.061610f, 0.007483f,
        -0.158309f, -0.150687f, -0.044595f, -0.105121f,
        -0.045763f, -0.006618f, -0.024419f, -0.117713f,
        -0.119366f, -0.175941f, -0.071542f, 0.119027f,
        0.111362f, 0.043080f, 0.034889f, 0.093003f,
        0.007842f, 0.057368f, -0.108834f, -0.079968f,
        0.230959f, 0.020205f, 0.011470f, 0.098877f,
        0.101310f, -0.030215f, -0.018018f, -0.059552f,
        -0.106157f, 0.021866f, -0.036471f, 0.080051f,
        0.041165f, -0.082101f, 0.117726f, 0.030961f,
        -0.054763f, -0.084102f, -0.185778f, -0.061305f,
        -0.038089f, -0.110728f, -0.264010f, 0.076675f,
        -0.077111f, -0.137644f, 0.036232f, 0.277995f,
        0.019116f, 0.107738f, 0.144003f, 0.080304f,
        0.215036f, 0.228897f, 0.072713f, 0.077773f,
        0.120168f, 0.075324f, 0.062730f, 0.122478f,
        -0.049008f, 0.164912f, 0.162450f, 0.041246f,
        0.009891f, -0.097827f, -0.038700f, -0.023027f,
        -0.120020f, 0.203364f, 0.248474f, 0.149810f,
        -0.036276f, -0.082814f, -0.090343f, -0.027143f,
        -0.075689f, -0.320310f, -0.000500f, -0.143334f,
        -0.065077f, -0.186936f, 0.129372f, 0.116431f,
        0.181699f, 0.170436f, 0.418854f, 0.460045f,
        0.333719f, 0.230515f, 0.047822f, -0.044954f,
        -0.068086f, 0.140179f, -0.044821f, 0.085550f,
        0.092483f, -0.107296f, -0.130670f, -0.206629f,
        0.114601f, -0.317869f, -0.076663f, 0.038680f,
        0.212753f, -0.016059f, -0.126526f, -0.163602f,
        0.210154f, 0.099887f, -0.126366f, 0.118453f,
        0.019309f, -0.021611f, -0.096499f, -0.111809f,
        -0.200489f, 0.142854f, 0.228840f, -0.353346f,
        -0.179151f, 0.116834f, 0.252389f, -0.031728f,
        -0.188135f, -0.158998f, 0.386523f, 0.122315f,
        0.209944f, 0.394023f, 0.359030f, 0.260717f,
        0.170335f, 0.013683f, -0.142596f, -0.026138f,
        -0.011878f, -0.150519f, 0.047159f, -0.107062f,
        -0.147347f, -0.187689f, -0.186027f, -0.208048f,
        0.058468f, -0.073026f, -0.236556f, -0.079788f,
        -0.146216f, -0.058563f, -0.101361f, -0.071294f,
        -0.071093f, 0.116919f, 0.234304f, 0.306781f,
        0.321866f, 0.240000f, 0.073261f, -0.012173f,
        0.026479f, 0.050173f, 0.166127f, 0.228955f,
        0.061905f, 0.156460f, 0.205990f, 0.120672f,
        0.037350f, 0.167884f, 0.290099f, 0.420900f,
        -0.012601f, 0.189839f, 0.306378f, 0.118383f,
        -0.095598f, -0.072360f, -0.132496f, -0.224259f,
        -0.126021f, 0.022714f, 0.284039f, 0.051369f,
        -0.000927f, -0.058735f, -0.083354f, -0.141254f,
        -0.187578f, -0.202669f, 0.048902f, 0.246597f,
        0.441863f, 0.342519f, 0.066979f, 0.215286f,
        0.188191f, -0.072240f, -0.208142f, -0.030196f,
        0.178141f, 0.136985f, -0.043374f, -0.181098f,
        0.091815f, 0.116177f, -0.126690f, -0.386625f,
        0.368165f, 0.269149f, -0.088042f, -0.028823f,
        0.092961f, 0.024099f, 0.046112f, 0.176756f,
        0.135849f, 0.124955f, 0.195467f, -0.037218f,
        0.167217f, 0.188938f, 0.053528f, -0.066561f,
        0.133721f, -0.070565f, 0.115898f, 0.152435f,
        -0.116993f, -0.110592f, -0.179005f, 0.026668f,
        0.080530f, 0.075084f, -0.070401f, 0.012497f,
        0.021849f, -0.139764f, -0.022020f, -0.096301f,
        -0.064954f, -0.127446f, -0.013806f, -0.108315f,
        0.156285f, 0.149867f, -0.011382f, 0.064532f,
        0.029168f, 0.027393f, 0.069716f, 0.153735f,
        0.038459f, 0.230714f, 0.253840f, 0.059522f,
        -0.045053f, 0.014083f, 0.071103f, 0.068747f,
        0.095887f, 0.005832f, 0.144887f, 0.026357f,
        -0.067359f, -0.044151f, -0.123283f, -0.019911f,
        0.005318f, 0.109208f, -0.003201f, -0.021734f,
        0.142025f, -0.066907f, -0.120070f, -0.188639f,
        0.012472f, -0.048704f, -0.012366f, -0.184828f,
        0.168591f, 0.267166f, 0.058208f, -0.044101f,
        0.033500f, 0.178558f, 0.104550f, 0.122418f,
        0.080177f, 0.173246f, 0.298537f, 0.064173f,
        0.053397f, 0.174341f, 0.230984f, 0.117025f,
        0.166242f, 0.227781f, 0.120623f, 0.176952f,
        -0.011393f, -0.086483f, -0.008270f, 0.051700f,
        -0.153369f, -0.058837f, -0.057639f, -0.060115f,
        0.026349f, -0.160745f, -0.037894f, -0.048575f,
        0.041052f, -0.022112f, 0.060365f, 0.051906f,
        0.162657f, 0.138519f, -0.050185f, -0.005938f,
        0.071301f, 0.127686f, 0.062342f, 0.144400f,
        0.072600f, 0.198436f, 0.246219f, -0.078185f,
        -0.036169f, 0.075934f, 0.047328f, -0.013601f,
        0.087205f, 0.019900f, 0.022606f, -0.015365f,
        -0.092506f, 0.075275f, -0.116375f, 0.050500f,
        0.045118f, 0.166567f, 0.072073f, 0.060371f,
        0.131747f, -0.169863f, -0.039352f, -0.047486f,
        -0.039797f, -0.204312f, 0.021710f, 0.129443f,
        -0.021173f, 0.173416f, -0.070794f, -0.063986f,
        0.069689f, -0.064099f, -0.123201f, -0.017372f,
        -0.206870f, 0.065863f, 0.113226f, 0.024707f,
        -0.071341f, -0.066964f, -0.098278f, -0.062927f,
        0.075840f, 0.014716f, 0.019378f, 0.132699f,
        -0.074191f, -0.089557f, -0.078446f, -0.197488f,
        -0.173665f, 0.052583f, 0.044361f, 0.113549f,
        0.098492f, 0.077379f, -0.011146f, -0.192593f,
        -0.164435f, 0.045568f, 0.205699f, 0.049187f,
        -0.082281f, 0.134874f, 0.185499f, 0.034968f,
        -0.119561f, -0.112372f, -0.115091f, -0.054042f,
        -0.183816f, -0.078100f, 0.190695f, 0.091617f,
        0.004257f, -0.041135f, -0.061453f, -0.141592f,
        -0.194809f, -0.120638f, 0.020168f, 0.109672f,
        0.067398f, -0.015238f, -0.239145f, -0.264671f,
        -0.185176f, 0.050472f, 0.020793f, 0.035678f,
        0.022839f, -0.052055f, -0.127968f, -0.113049f,
        -0.228416f, -0.258281f, -0.053437f, 0.076424f,
        0.061450f, 0.237478f, 0.003618f, -0.055865f,
        -0.108087f, -0.028937f, 0.045585f, 0.052829f,
        -0.001471f, 0.022826f, 0.059565f, -0.104430f,
        -0.077266f, -0.211882f, -0.212078f, 0.028074f,
        0.075846f, 0.016265f, 0.161879f, 0.134477f,
        0.008935f, -0.048041f, 0.074692f, 0.004928f,
        -0.025156f, 0.192874f, 0.074410f, 0.308732f,
        0.267400f, 0.094208f, -0.005251f, 0.042041f,
        -0.032148f, 0.015588f, 0.252869f, 0.175302f,
        0.022892f, 0.081673f, 0.063208f, 0.162626f,
        0.194426f, 0.233890f, 0.262292f, 0.186930f,
        0.084079f, -0.286388f, -0.213034f, -0.048867f,
        -0.207669f, -0.170050f, 0.011673f, -0.092958f,
        -0.192786f, -0.273536f, 0.230904f, 0.266732f,
        0.320519f, 0.297155f, 0.548169f, 0.304922f,
        0.132687f, 0.247333f, 0.212488f, -0.271472f,
        -0.142105f, -0.002627f, -0.119215f, 0.128383f,
        0.100079f, -0.057490f, -0.121902f, -0.228892f,
        0.202292f, -0.399795f, -0.371326f, -0.095836f,
        -0.063626f, -0.161375f, -0.311180f, -0.294797f,
        0.242122f, 0.011788f, 0.095573f, 0.322523f,
        0.511840f, 0.322880f, 0.313259f, 0.173331f,
        0.002542f, -0.029802f, 0.324766f, -0.326170f,
        -0.340547f, -0.138288f, -0.002963f, -0.114060f,
        -0.377312f, -0.442570f, 0.212446f, -0.007759f,
        -0.011576f, 0.169711f, 0.308689f, 0.317348f,
        0.539390f, 0.332845f, 0.057331f, -0.068180f,
        0.101994f, 0.266995f, 0.209570f, 0.355730f,
        0.091635f, 0.170238f, 0.125215f, 0.274154f,
        0.070223f, 0.025515f, 0.049946f, -0.000550f,
        0.043715f, -0.141843f, 0.020844f, 0.129871f,
        0.256588f, 0.105015f, 0.148339f, 0.170682f,
        0.028792f, 0.074037f, 0.160042f, 0.405137f,
        0.246187f, 0.352160f, 0.168951f, 0.222263f,
        0.264439f, 0.065945f, 0.021963f, -0.075084f,
        0.093105f, 0.027318f, 0.098864f, 0.057566f,
        -0.080282f, 0.185032f, 0.314419f, 0.333727f,
        0.125798f, 0.294919f, 0.386002f, 0.217619f,
        -0.183517f, -0.278622f, -0.002342f, -0.027821f,
        -0.134266f, -0.331843f, -0.008296f, 0.124564f,
        0.053712f, -0.369016f, -0.095036f, 0.209381f,
        0.423760f, 0.371760f, 0.106397f, 0.369408f,
        0.485608f, 0.231201f, -0.138685f, -0.349208f,
        -0.070083f, 0.028991f, -0.081630f, -0.395992f,
        -0.146791f, -0.027354f, 0.063396f, -0.272484f,
        0.058299f, 0.338207f, 0.110767f, -0.052642f,
        -0.233848f, -0.027448f, 0.030328f, 0.155572f,
        -0.093826f, 0.019331f, 0.120638f, 0.006292f,
        -0.106083f, -0.236290f, -0.140933f, -0.088067f,
        -0.025138f, -0.208395f, -0.025502f, 0.144192f,
        -0.048353f, -0.106144f, -0.305121f, -0.114147f,
        0.090963f, 0.327727f, 0.035606f, -0.093779f,
        0.002651f, -0.171081f, -0.188131f, -0.216571f,
        -0.209101f, -0.054402f, 0.157147f, -0.057127f,
        0.066584f, 0.008988f, 0.041191f, 0.034456f,
        -0.078255f, 0.052099f, -0.022239f, 0.066981f,
        -0.117520f, -0.072637f, 0.062512f, 0.037570f,
        -0.057544f, -0.312359f, 0.034357f, -0.031549f,
        0.002566f, -0.207375f, -0.070654f, -0.018786f,
        -0.044815f, -0.012814f, -0.076320f, 0.078183f,
        0.023877f, 0.117078f, 0.022292f, -0.205424f,
        -0.060430f, -0.017296f, -0.004827f, -0.321036f,
        -0.092155f, 0.038837f, 0.073190f, -0.067513f,
        0.026521f, 0.171945f, 0.087318f, 0.034495f,
        -0.034089f, 0.154410f, -0.061431f, 0.007435f,
        -0.111094f, -0.095976f, 0.014741f, -0.132324f,
        -0.029517f, -0.192160f, 0.098667f, 0.020762f,
        0.177050f, -0.064510f, -0.054437f, -0.058678f,
        -0.001858f, 0.167602f, 0.015735f, 0.054338f,
        0.016477f, 0.186381f, -0.010667f, 0.054692f,
        0.126742f, 0.013140f, 0.090353f, -0.133608f,
        -0.018017f, -0.152619f, 0.027600f, -0.138700f,
        -0.050274f, 0.045141f, -0.118731f, 0.094797f,
        -0.167605f, 0.097461f, -0.009131f, 0.199920f,
        -0.052976f, 0.158194f, 0.178568f, -0.107600f,
        0.009671f, -0.084072f, -0.040258f, -0.205673f,
        0.102891f, 0.223511f, 0.042699f, 0.118548f,
        -0.021274f, 0.110997f, -0.155121f, 0.027696f,
        -0.149968f, 0.051552f, -0.129219f, 0.173524f,
        0.073972f, -0.189045f, -0.034523f, -0.106655f,
        -0.011843f, -0.197381f, 0.219413f, 0.183197f,
        -0.054920f, 0.144955f, 0.036517f, -0.085412f,
        -0.229070f, -0.143710f, -0.049486f, 0.156634f,
        -0.008673f, -0.064778f, 0.082344f, 0.145673f,
        0.002912f, -0.210121f, -0.116564f, 0.078425f,
        0.220908f, -0.067594f, 0.048610f, 0.084912f,
        -0.066202f, -0.112515f, -0.217767f, -0.082640f,
        -0.017414f, 0.230265f, -0.070735f, 0.066073f,
        0.215256f, 0.071157f, -0.087220f, -0.202235f,
        -0.011918f, 0.099562f, 0.174716f, -0.063845f,
        -0.121055f, 0.014367f, 0.132709f, -0.005060f,
        -0.244606f, -0.179693f, -0.134690f, 0.023239f,
        -0.193116f, -0.076975f, -0.021164f, -0.001938f,
        -0.163799f, -0.111437f, -0.210362f, -0.166376f,
        0.034754f, 0.010036f, -0.021917f, 0.068014f,
        -0.086893f, -0.251746f, -0.267171f, 0.037383f,
        0.003966f, 0.033571f, -0.151506f, 0.025437f,
        -0.020626f, -0.308454f, -0.343143f, -0.092263f,
        -0.026261f, -0.028345f, 0.036036f, 0.035169f,
        0.129470f, 0.122205f, 0.015661f, -0.070612f,
        -0.094333f, -0.066055f, -0.041083f, 0.159146f,
        0.073184f, 0.110044f, 0.174471f, 0.078069f,
        -0.014881f, 0.008116f, 0.013209f, 0.075857f,
        0.195605f, 0.062714f, 0.067955f, 0.056544f,
        -0.153908f, -0.141749f, -0.072550f, 0.033523f,
        -0.024665f, 0.134487f, 0.079076f, 0.133562f,
        0.227130f, 0.018054f, 0.004928f, 0.169162f,
        0.065152f, 0.072160f, 0.131631f, 0.096303f,
        0.054288f, 0.106256f, 0.114632f, 0.119038f,
        0.515200f, 0.247429f, 0.199134f, 0.211957f,
        0.127558f, -0.294684f, -0.194890f, -0.049988f,
        -0.112247f, -0.008122f, -0.006176f, 0.037035f,
        -0.110881f, -0.249989f, 0.152434f, 0.234621f,
        0.153340f, 0.349283f, 0.683049f, 0.157174f,
        0.124844f, 0.099136f, 0.064407f, -0.248400f,
        -0.155323f, -0.026498f, -0.023450f, 0.049051f,
        -0.114187f, 0.007195f, -0.176825f, -0.376926f,
        0.366159f, -0.179938f, -0.148508f, 0.006043f,
        0.170048f, 0.097866f, -0.102658f, -0.260430f,
        0.248868f, 0.037019f, -0.118111f, 0.078176f,
        0.194171f, 0.211328f, 0.368612f, 0.361213f,
        0.130013f, 0.094650f, 0.227396f, -0.178058f,
        -0.114782f, -0.008093f, 0.231080f, -0.011843f,
        -0.097917f, -0.325788f, 0.141879f, 0.119738f,
        -0.230427f, -0.117419f, -0.114153f, 0.037903f,
        0.116383f, 0.218773f, -0.101884f, 0.059466f,
        0.119255f, 0.010874f, -0.031449f, 0.045996f,
        0.119931f, 0.273760f, 0.311700f, 0.261794f,
        0.194809f, 0.339829f, 0.239449f, 0.064140f,
        0.077597f, 0.098996f, 0.143534f, 0.184602f,
        0.037507f, 0.225494f, 0.096142f, -0.147370f,
        -0.207833f, -0.174742f, -0.086391f, -0.038942f,
        0.159577f, -0.088492f, -0.000989f, 0.108154f,
        -0.025890f, -0.072713f, 0.025997f, -0.006803f,
        -0.086879f, -0.011290f, -0.269200f, -0.103450f,
        -0.124910f, -0.116340f, 0.141459f, 0.208800f,
        0.042268f, 0.265034f, 0.516474f, 0.217591f,
        -0.018843f, -0.313328f, -0.168363f, 0.047129f,
        0.090480f, -0.109852f, -0.018761f, 0.210669f,
        0.281269f, -0.043591f, -0.034147f, -0.237772f,
        -0.134843f, -0.072481f, -0.103831f, 0.038355f,
        0.308619f, 0.148023f, -0.045867f, -0.123950f,
        -0.210860f, -0.064973f, -0.036308f, -0.046731f,
        -0.022099f, 0.095776f, 0.409423f, 0.060635f,
        -0.065196f, 0.051828f, 0.027981f, -0.009609f,
        -0.137681f, -0.095011f, -0.019045f, 0.177278f,
        0.009759f, -0.092119f, -0.016958f, -0.133860f,
        -0.118421f, -0.032039f, -0.006214f, -0.084541f,
        0.063971f, -0.073642f, 0.165676f, 0.110443f,
        0.044131f, 0.046568f, 0.053292f, -0.055466f,
        0.015512f, 0.371947f, 0.232102f, -0.016923f,
        0.103979f, -0.091758f, 0.005907f, 0.209100f,
        0.157433f, 0.030518f, 0.250366f, 0.062322f,
        0.036720f, 0.094676f, 0.017306f, -0.010328f,
        -0.079012f, 0.016781f, -0.112435f, 0.061795f,
        0.042543f, -0.126799f, -0.009975f, -0.056760f,
        0.046424f, -0.194712f, -0.139399f, -0.037731f,
        0.157989f, -0.016261f, 0.123345f, 0.230563f,
        0.083300f, -0.016392f, 0.059567f, -0.016035f,
        -0.064767f, 0.231945f, 0.156629f, 0.034602f,
        0.145628f, 0.041315f, 0.034535f, 0.019967f,
        -0.089188f, -0.012091f, 0.307857f, 0.211405f,
        -0.025091f, -0.148249f, -0.129384f, 0.063536f,
        -0.068603f, -0.067941f, -0.035104f, 0.210832f,
        0.063810f, 0.062764f, -0.089889f, -0.030554f,
        0.014791f, -0.053362f, -0.037818f, -0.196640f,
        0.008388f, -0.082654f, 0.143056f, 0.064221f,
        0.069795f, 0.191040f, 0.097321f, -0.028679f,
        0.075794f, 0.313154f, 0.086240f, 0.207643f,
        0.017809f, 0.122867f, 0.224586f, 0.167403f,
        -0.023884f, 0.047434f, 0.344091f, 0.187745f,
        0.136177f, 0.141738f, 0.063799f, 0.045233f,
        -0.077342f, -0.003525f, -0.165041f, -0.025616f,
        -0.073745f, 0.164439f, 0.011200f, -0.145896f,
        -0.027954f, -0.061987f, -0.039874f, -0.142775f,
        0.151042f, -0.038238f, 0.053152f, 0.078615f,
        0.086061f, 0.100593f, 0.128046f, -0.071006f,
        -0.116558f, 0.208445f, 0.051086f, 0.076843f,
        0.023191f, -0.084781f, -0.011790f, 0.147807f,
        -0.048554f, -0.113932f, 0.283322f, 0.190934f,
        0.092789f, 0.033018f, -0.142428f, -0.142480f,
        -0.099023f, -0.041020f, -0.042760f, 0.203295f,
        -0.053475f, 0.042424f, 0.222839f, -0.019167f,
        -0.133176f, -0.276216f, -0.031998f, 0.117290f,
        0.177827f, -0.059973f, -0.064744f, -0.117040f,
        -0.155482f, -0.099531f, 0.164121f, -0.026682f,
        -0.093810f, 0.238993f, -0.006506f, 0.007830f,
        0.065819f, -0.203643f, -0.100925f, -0.053652f,
        -0.130770f, 0.026277f, 0.131796f, 0.032742f,
        0.127186f, 0.116694f, -0.161122f, -0.279773f,
        -0.252515f, -0.002638f, 0.042812f, 0.096776f,
        -0.123280f, 0.064858f, -0.010455f, -0.219760f,
        -0.239331f, -0.104363f, -0.058022f, -0.053584f,
        0.025611f, 0.005129f, -0.100418f, -0.045712f,
        -0.194418f, -0.126366f, -0.030530f, 0.051168f,
        0.215959f, 0.172402f, -0.054700f, -0.185995f,
        -0.278360f, -0.193693f, -0.040309f, 0.003735f,
        -0.007770f, 0.123556f, 0.190179f, -0.077315f,
        0.117403f, 0.212942f, 0.012160f, 0.000113f,
        0.027331f, 0.040202f, 0.033293f, 0.219438f,
        0.184174f, 0.259349f, 0.311206f, 0.082547f,
        -0.047875f, -0.078417f, 0.010746f, 0.082620f,
        0.311931f, 0.307605f, 0.003863f, 0.021405f,
        -0.026388f, -0.019572f, 0.020582f, -0.059353f,
        0.025199f, 0.261319f, 0.086316f, 0.143614f,
        0.107780f, 0.003900f, -0.188397f, -0.038563f,
        -0.106045f, -0.125154f, -0.010509f, 0.054021f,
        0.242130f, 0.279152f, 0.215546f, 0.346995f,
        0.440856f, 0.237452f, 0.234154f, 0.301646f,
        0.168929f, -0.208358f, -0.126848f, 0.010260f,
        0.121018f, -0.062975f, -0.052848f, 0.050341f,
        -0.061103f, -0.266482f, 0.107186f, 0.140221f,
        0.280065f, 0.287889f, 0.373198f, 0.151596f,
        0.013593f, 0.115616f, 0.014616f, -0.281710f,
        -0.237597f, -0.117305f, -0.000034f, -0.136739f,
        -0.196275f, -0.095225f, -0.125310f, -0.250514f,
        0.236804f, -0.071805f, -0.037421f, 0.048230f,
        0.321596f, 0.063632f, 0.024039f, -0.029133f,
        0.230983f, 0.160593f, -0.154355f, -0.013086f,
        -0.079929f, 0.094692f, 0.160391f, 0.180239f,
        0.053895f, 0.100759f, 0.288631f, 0.038191f,
        0.181692f, 0.229682f, 0.440166f, 0.063401f,
        0.006273f, 0.020865f, 0.338695f, 0.256244f,
        -0.043927f, 0.115617f, 0.003296f, 0.173965f,
        0.021318f, -0.040936f, -0.118932f, 0.182380f,
        0.235922f, -0.053233f, -0.015053f, -0.101057f,
        0.095341f, 0.051111f, 0.161831f, 0.032614f,
        0.159496f, 0.072375f, 0.025089f, 0.023748f,
        0.029151f, 0.161284f, -0.117717f, -0.036191f,
        -0.176822f, -0.162006f, 0.226542f, -0.078329f,
        0.043079f, -0.119172f, 0.054614f, -0.101365f,
        -0.064541f, -0.115304f, 0.135170f, 0.298872f,
        0.098060f, 0.089428f, -0.007497f, 0.110391f,
        -0.028824f, 0.020835f, -0.036804f, 0.125411f,
        0.192105f, -0.048931f, 0.003086f, -0.010681f,
        0.074698f, -0.016263f, 0.096063f, 0.060267f,
        -0.007277f, 0.139139f, -0.080635f, 0.036628f,
        0.086058f, 0.131979f, 0.085707f, 0.025301f,
        0.226094f, 0.194759f, 0.042193f, -0.157846f,
        -0.068402f, -0.141450f, -0.112659f, -0.076305f,
        -0.069085f, -0.114332f, -0.102005f, 0.132193f,
        -0.067042f, 0.106643f, 0.198964f, 0.171616f,
        0.167237f, -0.033730f, -0.026755f, 0.083621f,
        0.149459f, -0.002799f, -0.000318f, 0.011753f,
        0.065889f, -0.089375f, -0.049610f, 0.224579f,
        0.216548f, -0.034908f, -0.017851f, -0.088144f,
        0.007530f, 0.240268f, 0.073270f, 0.013263f,
        0.175323f, 0.012082f, 0.093993f, 0.015282f,
        0.105854f, 0.107990f, 0.077798f, -0.096166f,
        -0.079607f, 0.177820f, 0.142392f, 0.033337f,
        -0.078100f, -0.081616f, -0.046993f, 0.139459f,
        0.020272f, -0.123161f, 0.175269f, 0.105217f,
        0.057328f, 0.080909f, -0.012612f, -0.097081f,
        0.082060f, -0.096716f, -0.063921f, 0.201884f,
        0.128166f, -0.035051f, -0.032227f, -0.068139f,
        -0.115915f, 0.095080f, -0.086007f, -0.067543f,
        0.030776f, 0.032712f, 0.088937f, 0.054336f,
        -0.039329f, -0.114022f, 0.171672f, -0.112321f,
        -0.217646f, 0.065186f, 0.060223f, 0.192174f,
        0.055580f, -0.131107f, -0.144338f, 0.056730f,
        -0.034707f, -0.081616f, -0.135298f, -0.000614f,
        0.087189f, 0.014614f, 0.067709f, 0.107689f,
        0.225780f, 0.084361f, -0.008544f, 0.051649f,
        -0.048369f, -0.037739f, -0.060710f, 0.002654f,
        0.016935f, 0.085563f, -0.015961f, -0.019265f,
        0.111788f, 0.062376f, 0.202019f, 0.047713f,
        0.042261f, 0.069716f, 0.242913f, 0.021052f,
        -0.072812f, -0.155920f, -0.026436f, 0.035621f,
        -0.079300f, -0.028787f, -0.048329f, 0.084718f,
        -0.060565f, -0.083750f, -0.164075f, -0.040742f,
        -0.086219f, 0.015271f, -0.005204f, -0.016038f,
        0.045816f, -0.050433f, -0.077652f, 0.117109f,
        0.009611f, -0.009045f, -0.008634f, -0.055373f,
        -0.085968f, 0.028527f, -0.054736f, -0.168089f,
        0.175839f, 0.071205f, -0.023603f, 0.037907f,
        -0.004561f, -0.022634f, 0.123831f, 0.094469f,
        -0.072920f, -0.133642f, -0.014032f, -0.142754f,
        -0.026999f, -0.199409f, 0.013268f, 0.226989f,
        0.048650f, -0.170988f, -0.050141f, 0.007880f,
        0.061880f, 0.019078f, -0.043578f, -0.038139f,
        0.134814f, 0.054097f, -0.081670f, 0.176838f,
        0.047920f, -0.038176f, 0.050406f, -0.107181f,
        -0.036279f, 0.027060f, 0.081594f, -0.002820f,
        0.090507f, -0.033338f, -0.059571f, 0.013404f,
        -0.099860f, 0.073371f, 0.342805f, 0.098305f,
        -0.150910f, -0.020822f, -0.056960f, 0.046262f,
        -0.043413f, -0.149405f, -0.129105f, -0.010899f,
        -0.014229f, -0.179949f, -0.113044f, -0.049468f,
        -0.065513f, 0.090269f, -0.011919f, 0.087846f,
        0.095796f, 0.146127f, 0.101599f, 0.078066f,
        -0.084348f, -0.100002f, -0.020134f, -0.050169f,
        0.062122f, 0.014640f, 0.019143f, 0.036543f,
        0.180924f, -0.013976f, -0.066768f, -0.001090f,
        -0.070419f, -0.004839f, -0.001504f, 0.034483f,
        -0.044954f, -0.050336f, -0.088638f, -0.174782f,
        -0.116082f, -0.205507f, 0.015587f, -0.042839f,
        -0.096879f, -0.144097f, -0.050268f, -0.196796f,
        0.109639f, 0.271411f, 0.173732f, 0.108070f,
        0.156437f, 0.124255f, 0.097242f, 0.238693f,
        0.083941f, 0.109105f, 0.223940f, 0.267188f,
        0.027385f, 0.025819f, 0.125070f, 0.093738f,
        0.040353f, 0.038645f, -0.012730f, 0.144063f,
        0.052931f, -0.009138f, 0.084193f, 0.160272f,
        -0.041366f, 0.011951f, -0.121446f, -0.106713f,
        -0.047566f, 0.047984f, -0.255224f, -0.076116f,
        0.098685f, -0.150845f, -0.171513f, -0.156590f,
        0.058331f, 0.187493f, 0.413018f, 0.554265f,
        0.372242f, 0.237943f, 0.124571f, 0.110829f,
        0.010322f, -0.174477f, -0.067627f, -0.001979f,
        0.142913f, 0.040597f, 0.019907f, 0.025963f,
        -0.043585f, -0.120732f, 0.099937f, 0.091059f,
        0.247307f, 0.204226f, -0.042753f, -0.068580f,
        -0.119002f, 0.026722f, 0.034853f, -0.060934f,
        -0.025054f, -0.093026f, -0.035372f, -0.233209f,
        -0.049869f, -0.039151f, -0.022279f, -0.065380f,
        -9.063785f};
    return std::vector<float>(detector, detector + sizeof(detector)/sizeof(detector[0]));
}

class HOGConfInvoker :
    public ParallelLoopBody
{
public:
    HOGConfInvoker( const HOGDescriptor* _hog, const Mat& _img,
        double _hitThreshold, const Size& _padding,
        std::vector<DetectionROI>* locs,
        std::vector<Rect>* _vec, Mutex* _mtx )
    {
        hog = _hog;
        img = _img;
        hitThreshold = _hitThreshold;
        padding = _padding;
        locations = locs;
        vec = _vec;
        mtx = _mtx;
    }

    void operator()( const Range& range ) const
    {
        int i, i1 = range.start, i2 = range.end;

        Size maxSz(cvCeil(img.cols/(*locations)[0].scale), cvCeil(img.rows/(*locations)[0].scale));
        Mat smallerImgBuf(maxSz, img.type());
        std::vector<Point> dets;

        for( i = i1; i < i2; i++ )
        {
            double scale = (*locations)[i].scale;

            Size sz(cvRound(img.cols / scale), cvRound(img.rows / scale));
            Mat smallerImg(sz, img.type(), smallerImgBuf.data);

            if( sz == img.size() )
                smallerImg = Mat(sz, img.type(), img.data, img.step);
            else
                resize(img, smallerImg, sz);

            hog->detectROI(smallerImg, (*locations)[i].locations, dets, (*locations)[i].confidences, hitThreshold, Size(), padding);
            Size scaledWinSize = Size(cvRound(hog->winSize.width*scale), cvRound(hog->winSize.height*scale));
            mtx->lock();
            for( size_t j = 0; j < dets.size(); j++ )
                vec->push_back(Rect(cvRound(dets[j].x*scale),
                                    cvRound(dets[j].y*scale),
                                    scaledWinSize.width, scaledWinSize.height));
            mtx->unlock();
        }
    }

    const HOGDescriptor* hog;
    Mat img;
    double hitThreshold;
    std::vector<DetectionROI>* locations;
    Size padding;
    std::vector<Rect>* vec;
    Mutex* mtx;
};

void HOGDescriptor::detectROI(const cv::Mat& img, const std::vector<cv::Point> &locations,
    CV_OUT std::vector<cv::Point>& foundLocations, CV_OUT std::vector<double>& confidences,
    double hitThreshold, cv::Size winStride, cv::Size padding) const
{
    foundLocations.clear();
    confidences.clear();

    if( svmDetector.empty() || locations.empty())
        return;

    if( winStride == Size() )
        winStride = cellSize;
    Size cacheStride(gcd(winStride.width, blockStride.width),
                     gcd(winStride.height, blockStride.height));

    size_t nwindows = locations.size();
    padding.width = (int)alignSize(std::max(padding.width, 0), cacheStride.width);
    padding.height = (int)alignSize(std::max(padding.height, 0), cacheStride.height);
    Size paddedImgSize(img.cols + padding.width*2, img.rows + padding.height*2);

    // HOGCache cache(this, img, padding, padding, nwindows == 0, cacheStride);
    HOGCache cache(this, img, padding, padding, true, cacheStride);
    if( !nwindows )
        nwindows = cache.windowsInImage(paddedImgSize, winStride).area();

    const HOGCache::BlockData* blockData = &cache.blockData[0];

    int nblocks = cache.nblocks.area();
    int blockHistogramSize = cache.blockHistogramSize;
    size_t dsize = getDescriptorSize();

    double rho = svmDetector.size() > dsize ? svmDetector[dsize] : 0;
    std::vector<float> blockHist(blockHistogramSize);

#if CV_SSE2
    float partSum[4];
#endif

    for( size_t i = 0; i < nwindows; i++ )
    {
        Point pt0;
        pt0 = locations[i];
        if( pt0.x < -padding.width || pt0.x > img.cols + padding.width - winSize.width ||
                pt0.y < -padding.height || pt0.y > img.rows + padding.height - winSize.height )
        {
            // out of image
            confidences.push_back(-10.0);
            continue;
        }

        double s = rho;
        const float* svmVec = &svmDetector[0];
        int j, k;

        for( j = 0; j < nblocks; j++, svmVec += blockHistogramSize )
        {
            const HOGCache::BlockData& bj = blockData[j];
            Point pt = pt0 + bj.imgOffset;

            // need to devide this into 4 parts!
            const float* vec = cache.getBlock(pt, &blockHist[0]);
#if CV_SSE2
            __m128 _vec = _mm_loadu_ps(vec);
            __m128 _svmVec = _mm_loadu_ps(svmVec);
            __m128 sum = _mm_mul_ps(_svmVec, _vec);

            for( k = 4; k <= blockHistogramSize - 4; k += 4 )
            {
                _vec = _mm_loadu_ps(vec + k);
                _svmVec = _mm_loadu_ps(svmVec + k);

                sum = _mm_add_ps(sum, _mm_mul_ps(_vec, _svmVec));
            }

            _mm_storeu_ps(partSum, sum);
            double t0 = partSum[0] + partSum[1];
            double t1 = partSum[2] + partSum[3];
            s += t0 + t1;
#else
            for( k = 0; k <= blockHistogramSize - 4; k += 4 )
                s += vec[k]*svmVec[k] + vec[k+1]*svmVec[k+1] +
                        vec[k+2]*svmVec[k+2] + vec[k+3]*svmVec[k+3];
#endif
            for( ; k < blockHistogramSize; k++ )
                s += vec[k]*svmVec[k];
        }
        confidences.push_back(s);

        if( s >= hitThreshold )
            foundLocations.push_back(pt0);
    }
}

void HOGDescriptor::detectMultiScaleROI(const cv::Mat& img,
    CV_OUT std::vector<cv::Rect>& foundLocations, std::vector<DetectionROI>& locations,
    double hitThreshold, int groupThreshold) const
{
    std::vector<Rect> allCandidates;
    Mutex mtx;

    parallel_for_(Range(0, (int)locations.size()),
                  HOGConfInvoker(this, img, hitThreshold, Size(8, 8),
                                 &locations, &allCandidates, &mtx));

    foundLocations.resize(allCandidates.size());
    std::copy(allCandidates.begin(), allCandidates.end(), foundLocations.begin());
    cv::groupRectangles(foundLocations, groupThreshold, 0.2);
}

void HOGDescriptor::readALTModel(String modelfile)
{
    // read model from SVMlight format..
    FILE *modelfl;
    if ((modelfl = fopen(modelfile.c_str(), "rb")) == NULL)
    {
        String eerr("file not exist");
        String efile(__FILE__);
        String efunc(__FUNCTION__);
        throw Exception(Error::StsError, eerr, efile, efunc, __LINE__);
    }
    char version_buffer[10];
    if (!fread (&version_buffer,sizeof(char),10,modelfl))
    {
        String eerr("version?");
        String efile(__FILE__);
        String efunc(__FUNCTION__);
        throw Exception(Error::StsError, eerr, efile, efunc, __LINE__);
    }
    if(strcmp(version_buffer,"V6.01")) {
        String eerr("version doesnot match");
        String efile(__FILE__);
        String efunc(__FUNCTION__);
        throw Exception(Error::StsError, eerr, efile, efunc, __LINE__);
    }
    /* read version number */
    int version = 0;
    if (!fread (&version,sizeof(int),1,modelfl))
    { throw Exception(); }
    if (version < 200)
    {
        String eerr("version doesnot match");
        String efile(__FILE__);
        String efunc(__FUNCTION__);
        throw Exception();
    }
    int kernel_type;
    size_t nread;
    nread=fread(&(kernel_type),sizeof(int),1,modelfl);

    {// ignore these
        int poly_degree;
        nread=fread(&(poly_degree),sizeof(int),1,modelfl);

        double rbf_gamma;
        nread=fread(&(rbf_gamma),sizeof(double), 1, modelfl);
        double coef_lin;
        nread=fread(&(coef_lin),sizeof(double),1,modelfl);
        double coef_const;
        nread=fread(&(coef_const),sizeof(double),1,modelfl);
        int l;
        nread=fread(&l,sizeof(int),1,modelfl);
        char* custom = new char[l];
        nread=fread(custom,sizeof(char),l,modelfl);
        delete[] custom;
    }
    int totwords;
    nread=fread(&(totwords),sizeof(int),1,modelfl);
    {// ignore these
        int totdoc;
        nread=fread(&(totdoc),sizeof(int),1,modelfl);
        int sv_num;
        nread=fread(&(sv_num), sizeof(int),1,modelfl);
    }

    double linearbias;
    nread=fread(&linearbias, sizeof(double), 1, modelfl);

    std::vector<float> detector;
    detector.clear();
    if(kernel_type == 0) { /* linear kernel */
        /* save linear wts also */
        double *linearwt = new double[totwords+1];
        int length = totwords;
        nread = fread(linearwt, sizeof(double), totwords + 1, modelfl);
        if(nread != static_cast<size_t>(length) + 1) {
            delete [] linearwt;
            throw Exception();
        }

        for(int i = 0; i < length; i++)
            detector.push_back((float)linearwt[i]);

        detector.push_back((float)-linearbias);
        setSVMDetector(detector);
        delete [] linearwt;
    } else {
        throw Exception();
    }
    fclose(modelfl);
}

void HOGDescriptor::groupRectangles(std::vector<cv::Rect>& rectList, std::vector<double>& weights, int groupThreshold, double eps) const
{
    if( groupThreshold <= 0 || rectList.empty() )
    {
        return;
    }

    CV_Assert(rectList.size() == weights.size());

    std::vector<int> labels;
    int nclasses = partition(rectList, labels, SimilarRects(eps));

<<<<<<< HEAD
    std::vector<cv::Rect_<double> > rrects(nclasses);
    std::vector<int> numInClass(nclasses, 0);
    std::vector<double> foundWeights(nclasses, DBL_MIN);
    std::vector<double> totalFactorsPerClass(nclasses, 1);
=======
    vector<cv::Rect_<double> > rrects(nclasses);
    vector<int> numInClass(nclasses, 0);
    vector<double> foundWeights(nclasses, DBL_MIN);
>>>>>>> df8e2828
    int i, j, nlabels = (int)labels.size();

    for( i = 0; i < nlabels; i++ )
    {
        int cls = labels[i];
        rrects[cls].x += rectList[i].x;
        rrects[cls].y += rectList[i].y;
        rrects[cls].width += rectList[i].width;
        rrects[cls].height += rectList[i].height;
        foundWeights[cls] = max(foundWeights[cls], weights[i]);
        numInClass[cls]++;
    }

    for( i = 0; i < nclasses; i++ )
    {
        // find the average of all ROI in the cluster
        cv::Rect_<double> r = rrects[i];
        double s = 1.0/numInClass[i];
        rrects[i] = cv::Rect_<double>(cv::saturate_cast<double>(r.x*s),
            cv::saturate_cast<double>(r.y*s),
            cv::saturate_cast<double>(r.width*s),
            cv::saturate_cast<double>(r.height*s));
    }

    rectList.clear();
    weights.clear();

    for( i = 0; i < nclasses; i++ )
    {
        cv::Rect r1 = rrects[i];
        int n1 = numInClass[i];
        double w1 = foundWeights[i];
        if( n1 <= groupThreshold )
            continue;
        // filter out small rectangles inside large rectangles
        for( j = 0; j < nclasses; j++ )
        {
            int n2 = numInClass[j];

            if( j == i || n2 <= groupThreshold )
                continue;

            cv::Rect r2 = rrects[j];

            int dx = cv::saturate_cast<int>( r2.width * eps );
            int dy = cv::saturate_cast<int>( r2.height * eps );

            if( r1.x >= r2.x - dx &&
                r1.y >= r2.y - dy &&
                r1.x + r1.width <= r2.x + r2.width + dx &&
                r1.y + r1.height <= r2.y + r2.height + dy &&
                (n2 > std::max(3, n1) || n1 < 3) )
                break;
        }

        if( j == nclasses )
        {
            rectList.push_back(r1);
            weights.push_back(w1);
        }
    }
}
}<|MERGE_RESOLUTION|>--- conflicted
+++ resolved
@@ -3522,16 +3522,9 @@
     std::vector<int> labels;
     int nclasses = partition(rectList, labels, SimilarRects(eps));
 
-<<<<<<< HEAD
     std::vector<cv::Rect_<double> > rrects(nclasses);
     std::vector<int> numInClass(nclasses, 0);
     std::vector<double> foundWeights(nclasses, DBL_MIN);
-    std::vector<double> totalFactorsPerClass(nclasses, 1);
-=======
-    vector<cv::Rect_<double> > rrects(nclasses);
-    vector<int> numInClass(nclasses, 0);
-    vector<double> foundWeights(nclasses, DBL_MIN);
->>>>>>> df8e2828
     int i, j, nlabels = (int)labels.size();
 
     for( i = 0; i < nlabels; i++ )
