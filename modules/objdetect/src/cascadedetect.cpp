/*M///////////////////////////////////////////////////////////////////////////////////////
//
//  IMPORTANT: READ BEFORE DOWNLOADING, COPYING, INSTALLING OR USING.
//
//  By downloading, copying, installing or using the software you agree to this license.
//  If you do not agree to this license, do not download, install,
//  copy or use the software.
//
//
//                        Intel License Agreement
//                For Open Source Computer Vision Library
//
// Copyright (C) 2000, Intel Corporation, all rights reserved.
// Third party copyrights are property of their respective owners.
//
// Redistribution and use in source and binary forms, with or without modification,
// are permitted provided that the following conditions are met:
//
//   * Redistribution's of source code must retain the above copyright notice,
//     this list of conditions and the following disclaimer.
//
//   * Redistribution's in binary form must reproduce the above copyright notice,
//     this list of conditions and the following disclaimer in the documentation
//     and/or other materials provided with the distribution.
//
//   * The name of Intel Corporation may not be used to endorse or promote products
//     derived from this software without specific prior written permission.
//
// This software is provided by the copyright holders and contributors "as is" and
// any express or implied warranties, including, but not limited to, the implied
// warranties of merchantability and fitness for a particular purpose are disclaimed.
// In no event shall the Intel Corporation or contributors be liable for any direct,
// indirect, incidental, special, exemplary, or consequential damages
// (including, but not limited to, procurement of substitute goods or services;
// loss of use, data, or profits; or business interruption) however caused
// and on any theory of liability, whether in contract, strict liability,
// or tort (including negligence or otherwise) arising in any way out of
// the use of this software, even if advised of the possibility of such damage.
//
//M*/

#include "precomp.hpp"
#include <cstdio>

#include "cascadedetect.hpp"
#include "opencv2/objdetect/objdetect_c.h"

#if defined (LOG_CASCADE_STATISTIC)
struct Logger
{
    enum { STADIES_NUM = 20 };

    int gid;
    cv::Mat mask;
    cv::Size sz0;
    int step;


    Logger() : gid (0), step(2) {}
    void setImage(const cv::Mat& image)
    {
     if (gid == 0)
         sz0 = image.size();

      mask.create(image.rows, image.cols * (STADIES_NUM + 1) + STADIES_NUM, CV_8UC1);
      mask = cv::Scalar(0);
      cv::Mat roi = mask(cv::Rect(cv::Point(0,0), image.size()));
      image.copyTo(roi);

      printf("%d) Size = (%d, %d)\n", gid, image.cols, image.rows);

      for(int i = 0; i < STADIES_NUM; ++i)
      {
          int x = image.cols + i * (image.cols + 1);
          cv::line(mask, cv::Point(x, 0), cv::Point(x, mask.rows-1), cv::Scalar(255));
      }

      if (sz0.width/image.cols > 2 && sz0.height/image.rows > 2)
          step = 1;
    }

    void setPoint(const cv::Point& p, int passed_stadies)
    {
        int cols = mask.cols / (STADIES_NUM + 1);

        passed_stadies = -passed_stadies;
        passed_stadies = (passed_stadies == -1) ? STADIES_NUM : passed_stadies;

        unsigned char* ptr = mask.ptr<unsigned char>(p.y) + cols + 1 + p.x;
        for(int i = 0; i < passed_stadies; ++i, ptr += cols + 1)
        {
            *ptr = 255;

            if (step == 2)
            {
                ptr[1] = 255;
                ptr[mask.step] = 255;
                ptr[mask.step + 1] = 255;
            }
        }
    };

    void write()
    {
        char buf[4096];
        sprintf(buf, "%04d.png", gid++);
        cv::imwrite(buf, mask);
    }

} logger;
#endif

namespace cv
{

<<<<<<< HEAD
// class for grouping object candidates, detected by Cascade Classifier, HOG etc.
// instance of the class is to be passed to cv::partition (see cxoperations.hpp)
class CV_EXPORTS SimilarRects
{
public:
    SimilarRects(double _eps) : eps(_eps) {}
    inline bool operator()(const Rect& r1, const Rect& r2) const
    {
        double delta = eps*(std::min(r1.width, r2.width) + std::min(r1.height, r2.height))*0.5;
        return std::abs(r1.x - r2.x) <= delta &&
        std::abs(r1.y - r2.y) <= delta &&
        std::abs(r1.x + r1.width - r2.x - r2.width) <= delta &&
        std::abs(r1.y + r1.height - r2.y - r2.height) <= delta;
    }
    double eps;
};


void groupRectangles(std::vector<Rect>& rectList, int groupThreshold, double eps, std::vector<int>* weights, std::vector<double>* levelWeights)
=======
void groupRectangles(vector<Rect>& rectList, int groupThreshold, double eps, vector<int>* weights, vector<double>* levelWeights)
>>>>>>> b2d1d87e
{
    if( groupThreshold <= 0 || rectList.empty() )
    {
        if( weights )
        {
            size_t i, sz = rectList.size();
            weights->resize(sz);
            for( i = 0; i < sz; i++ )
                (*weights)[i] = 1;
        }
        return;
    }

    std::vector<int> labels;
    int nclasses = partition(rectList, labels, SimilarRects(eps));

    std::vector<Rect> rrects(nclasses);
    std::vector<int> rweights(nclasses, 0);
    std::vector<int> rejectLevels(nclasses, 0);
    std::vector<double> rejectWeights(nclasses, DBL_MIN);
    int i, j, nlabels = (int)labels.size();
    for( i = 0; i < nlabels; i++ )
    {
        int cls = labels[i];
        rrects[cls].x += rectList[i].x;
        rrects[cls].y += rectList[i].y;
        rrects[cls].width += rectList[i].width;
        rrects[cls].height += rectList[i].height;
        rweights[cls]++;
    }
    if ( levelWeights && weights && !weights->empty() && !levelWeights->empty() )
    {
        for( i = 0; i < nlabels; i++ )
        {
            int cls = labels[i];
            if( (*weights)[i] > rejectLevels[cls] )
            {
                rejectLevels[cls] = (*weights)[i];
                rejectWeights[cls] = (*levelWeights)[i];
            }
            else if( ( (*weights)[i] == rejectLevels[cls] ) && ( (*levelWeights)[i] > rejectWeights[cls] ) )
                rejectWeights[cls] = (*levelWeights)[i];
        }
    }

    for( i = 0; i < nclasses; i++ )
    {
        Rect r = rrects[i];
        float s = 1.f/rweights[i];
        rrects[i] = Rect(saturate_cast<int>(r.x*s),
             saturate_cast<int>(r.y*s),
             saturate_cast<int>(r.width*s),
             saturate_cast<int>(r.height*s));
    }

    rectList.clear();
    if( weights )
        weights->clear();
    if( levelWeights )
        levelWeights->clear();

    for( i = 0; i < nclasses; i++ )
    {
        Rect r1 = rrects[i];
        int n1 = levelWeights ? rejectLevels[i] : rweights[i];
        double w1 = rejectWeights[i];
        if( n1 <= groupThreshold )
            continue;
        // filter out small face rectangles inside large rectangles
        for( j = 0; j < nclasses; j++ )
        {
            int n2 = rweights[j];

            if( j == i || n2 <= groupThreshold )
                continue;
            Rect r2 = rrects[j];

            int dx = saturate_cast<int>( r2.width * eps );
            int dy = saturate_cast<int>( r2.height * eps );

            if( i != j &&
                r1.x >= r2.x - dx &&
                r1.y >= r2.y - dy &&
                r1.x + r1.width <= r2.x + r2.width + dx &&
                r1.y + r1.height <= r2.y + r2.height + dy &&
                (n2 > std::max(3, n1) || n1 < 3) )
                break;
        }

        if( j == nclasses )
        {
            rectList.push_back(r1);
            if( weights )
                weights->push_back(n1);
            if( levelWeights )
                levelWeights->push_back(w1);
        }
    }
}

class MeanshiftGrouping
{
public:
    MeanshiftGrouping(const Point3d& densKer, const std::vector<Point3d>& posV,
        const std::vector<double>& wV, double eps, int maxIter = 20)
    {
        densityKernel = densKer;
        weightsV = wV;
        positionsV = posV;
        positionsCount = (int)posV.size();
        meanshiftV.resize(positionsCount);
        distanceV.resize(positionsCount);
        iterMax = maxIter;
        modeEps = eps;

        for (unsigned i = 0; i<positionsV.size(); i++)
        {
            meanshiftV[i] = getNewValue(positionsV[i]);
            distanceV[i] = moveToMode(meanshiftV[i]);
            meanshiftV[i] -= positionsV[i];
        }
    }

    void getModes(std::vector<Point3d>& modesV, std::vector<double>& resWeightsV, const double eps)
    {
        for (size_t i=0; i <distanceV.size(); i++)
        {
            bool is_found = false;
            for(size_t j=0; j<modesV.size(); j++)
            {
                if ( getDistance(distanceV[i], modesV[j]) < eps)
                {
                    is_found=true;
                    break;
                }
            }
            if (!is_found)
            {
                modesV.push_back(distanceV[i]);
            }
        }

        resWeightsV.resize(modesV.size());

        for (size_t i=0; i<modesV.size(); i++)
        {
            resWeightsV[i] = getResultWeight(modesV[i]);
        }
    }

protected:
    std::vector<Point3d> positionsV;
    std::vector<double> weightsV;

    Point3d densityKernel;
    int positionsCount;

    std::vector<Point3d> meanshiftV;
    std::vector<Point3d> distanceV;
    int iterMax;
    double modeEps;

    Point3d getNewValue(const Point3d& inPt) const
    {
        Point3d resPoint(.0);
        Point3d ratPoint(.0);
        for (size_t i=0; i<positionsV.size(); i++)
        {
            Point3d aPt= positionsV[i];
            Point3d bPt = inPt;
            Point3d sPt = densityKernel;

            sPt.x *= std::exp(aPt.z);
            sPt.y *= std::exp(aPt.z);

            aPt.x /= sPt.x;
            aPt.y /= sPt.y;
            aPt.z /= sPt.z;

            bPt.x /= sPt.x;
            bPt.y /= sPt.y;
            bPt.z /= sPt.z;

            double w = (weightsV[i])*std::exp(-((aPt-bPt).dot(aPt-bPt))/2)/std::sqrt(sPt.dot(Point3d(1,1,1)));

            resPoint += w*aPt;

            ratPoint.x += w/sPt.x;
            ratPoint.y += w/sPt.y;
            ratPoint.z += w/sPt.z;
        }
        resPoint.x /= ratPoint.x;
        resPoint.y /= ratPoint.y;
        resPoint.z /= ratPoint.z;
        return resPoint;
    }

    double getResultWeight(const Point3d& inPt) const
    {
        double sumW=0;
        for (size_t i=0; i<positionsV.size(); i++)
        {
            Point3d aPt = positionsV[i];
            Point3d sPt = densityKernel;

            sPt.x *= std::exp(aPt.z);
            sPt.y *= std::exp(aPt.z);

            aPt -= inPt;

            aPt.x /= sPt.x;
            aPt.y /= sPt.y;
            aPt.z /= sPt.z;

            sumW+=(weightsV[i])*std::exp(-(aPt.dot(aPt))/2)/std::sqrt(sPt.dot(Point3d(1,1,1)));
        }
        return sumW;
    }

    Point3d moveToMode(Point3d aPt) const
    {
        Point3d bPt;
        for (int i = 0; i<iterMax; i++)
        {
            bPt = aPt;
            aPt = getNewValue(bPt);
            if ( getDistance(aPt, bPt) <= modeEps )
            {
                break;
            }
        }
        return aPt;
    }

    double getDistance(Point3d p1, Point3d p2) const
    {
        Point3d ns = densityKernel;
        ns.x *= std::exp(p2.z);
        ns.y *= std::exp(p2.z);
        p2 -= p1;
        p2.x /= ns.x;
        p2.y /= ns.y;
        p2.z /= ns.z;
        return p2.dot(p2);
    }
};
//new grouping function with using meanshift
static void groupRectangles_meanshift(std::vector<Rect>& rectList, double detectThreshold, std::vector<double>* foundWeights,
                                      std::vector<double>& scales, Size winDetSize)
{
    int detectionCount = (int)rectList.size();
    std::vector<Point3d> hits(detectionCount), resultHits;
    std::vector<double> hitWeights(detectionCount), resultWeights;
    Point2d hitCenter;

    for (int i=0; i < detectionCount; i++)
    {
        hitWeights[i] = (*foundWeights)[i];
        hitCenter = (rectList[i].tl() + rectList[i].br())*(0.5); //center of rectangles
        hits[i] = Point3d(hitCenter.x, hitCenter.y, std::log(scales[i]));
    }

    rectList.clear();
    if (foundWeights)
        foundWeights->clear();

    double logZ = std::log(1.3);
    Point3d smothing(8, 16, logZ);

    MeanshiftGrouping msGrouping(smothing, hits, hitWeights, 1e-5, 100);

    msGrouping.getModes(resultHits, resultWeights, 1);

    for (unsigned i=0; i < resultHits.size(); ++i)
    {

        double scale = std::exp(resultHits[i].z);
        hitCenter.x = resultHits[i].x;
        hitCenter.y = resultHits[i].y;
        Size s( int(winDetSize.width * scale), int(winDetSize.height * scale) );
        Rect resultRect( int(hitCenter.x-s.width/2), int(hitCenter.y-s.height/2),
            int(s.width), int(s.height) );

        if (resultWeights[i] > detectThreshold)
        {
            rectList.push_back(resultRect);
            foundWeights->push_back(resultWeights[i]);
        }
    }
}

void groupRectangles(std::vector<Rect>& rectList, int groupThreshold, double eps)
{
    groupRectangles(rectList, groupThreshold, eps, 0, 0);
}

void groupRectangles(std::vector<Rect>& rectList, std::vector<int>& weights, int groupThreshold, double eps)
{
    groupRectangles(rectList, groupThreshold, eps, &weights, 0);
}
//used for cascade detection algorithm for ROC-curve calculating
void groupRectangles(std::vector<Rect>& rectList, std::vector<int>& rejectLevels, std::vector<double>& levelWeights, int groupThreshold, double eps)
{
    groupRectangles(rectList, groupThreshold, eps, &rejectLevels, &levelWeights);
}
//can be used for HOG detection algorithm only
void groupRectangles_meanshift(std::vector<Rect>& rectList, std::vector<double>& foundWeights,
                               std::vector<double>& foundScales, double detectThreshold, Size winDetSize)
{
    groupRectangles_meanshift(rectList, detectThreshold, &foundWeights, foundScales, winDetSize);
}



FeatureEvaluator::~FeatureEvaluator() {}
bool FeatureEvaluator::read(const FileNode&) {return true;}
Ptr<FeatureEvaluator> FeatureEvaluator::clone() const { return Ptr<FeatureEvaluator>(); }
int FeatureEvaluator::getFeatureType() const {return -1;}
bool FeatureEvaluator::setImage(const Mat&, Size) {return true;}
bool FeatureEvaluator::setWindow(Point) { return true; }
double FeatureEvaluator::calcOrd(int) const { return 0.; }
int FeatureEvaluator::calcCat(int) const { return 0; }

//----------------------------------------------  HaarEvaluator ---------------------------------------

bool HaarEvaluator::Feature :: read( const FileNode& node )
{
    FileNode rnode = node[CC_RECTS];
    FileNodeIterator it = rnode.begin(), it_end = rnode.end();

    int ri;
    for( ri = 0; ri < RECT_NUM; ri++ )
    {
        rect[ri].r = Rect();
        rect[ri].weight = 0.f;
    }

    for(ri = 0; it != it_end; ++it, ri++)
    {
        FileNodeIterator it2 = (*it).begin();
        it2 >> rect[ri].r.x >> rect[ri].r.y >>
            rect[ri].r.width >> rect[ri].r.height >> rect[ri].weight;
    }

    tilted = (int)node[CC_TILTED] != 0;
    return true;
}

HaarEvaluator::HaarEvaluator()
{
    features = new std::vector<Feature>();
}
HaarEvaluator::~HaarEvaluator()
{
}

bool HaarEvaluator::read(const FileNode& node)
{
    features->resize(node.size());
    featuresPtr = &(*features)[0];
    FileNodeIterator it = node.begin(), it_end = node.end();
    hasTiltedFeatures = false;

    for(int i = 0; it != it_end; ++it, i++)
    {
        if(!featuresPtr[i].read(*it))
            return false;
        if( featuresPtr[i].tilted )
            hasTiltedFeatures = true;
    }
    return true;
}

Ptr<FeatureEvaluator> HaarEvaluator::clone() const
{
    HaarEvaluator* ret = new HaarEvaluator;
    ret->origWinSize = origWinSize;
    ret->features = features;
    ret->featuresPtr = &(*ret->features)[0];
    ret->hasTiltedFeatures = hasTiltedFeatures;
    ret->sum0 = sum0, ret->sqsum0 = sqsum0, ret->tilted0 = tilted0;
    ret->sum = sum, ret->sqsum = sqsum, ret->tilted = tilted;
    ret->normrect = normrect;
    memcpy( ret->p, p, 4*sizeof(p[0]) );
    memcpy( ret->pq, pq, 4*sizeof(pq[0]) );
    ret->offset = offset;
    ret->varianceNormFactor = varianceNormFactor;
    return ret;
}

bool HaarEvaluator::setImage( const Mat &image, Size _origWinSize )
{
    int rn = image.rows+1, cn = image.cols+1;
    origWinSize = _origWinSize;
    normrect = Rect(1, 1, origWinSize.width-2, origWinSize.height-2);

    if (image.cols < origWinSize.width || image.rows < origWinSize.height)
        return false;

    if( sum0.rows < rn || sum0.cols < cn )
    {
        sum0.create(rn, cn, CV_32S);
        sqsum0.create(rn, cn, CV_64F);
        if (hasTiltedFeatures)
            tilted0.create( rn, cn, CV_32S);
    }
    sum = Mat(rn, cn, CV_32S, sum0.data);
    sqsum = Mat(rn, cn, CV_64F, sqsum0.data);

    if( hasTiltedFeatures )
    {
        tilted = Mat(rn, cn, CV_32S, tilted0.data);
        integral(image, sum, sqsum, tilted);
    }
    else
        integral(image, sum, sqsum);
    const int* sdata = (const int*)sum.data;
    const double* sqdata = (const double*)sqsum.data;
    size_t sumStep = sum.step/sizeof(sdata[0]);
    size_t sqsumStep = sqsum.step/sizeof(sqdata[0]);

    CV_SUM_PTRS( p[0], p[1], p[2], p[3], sdata, normrect, sumStep );
    CV_SUM_PTRS( pq[0], pq[1], pq[2], pq[3], sqdata, normrect, sqsumStep );

    size_t fi, nfeatures = features->size();

    for( fi = 0; fi < nfeatures; fi++ )
        featuresPtr[fi].updatePtrs( !featuresPtr[fi].tilted ? sum : tilted );
    return true;
}

bool  HaarEvaluator::setWindow( Point pt )
{
    if( pt.x < 0 || pt.y < 0 ||
        pt.x + origWinSize.width >= sum.cols ||
        pt.y + origWinSize.height >= sum.rows )
        return false;

    size_t pOffset = pt.y * (sum.step/sizeof(int)) + pt.x;
    size_t pqOffset = pt.y * (sqsum.step/sizeof(double)) + pt.x;
    int valsum = CALC_SUM(p, pOffset);
    double valsqsum = CALC_SUM(pq, pqOffset);

    double nf = (double)normrect.area() * valsqsum - (double)valsum * valsum;
    if( nf > 0. )
        nf = std::sqrt(nf);
    else
        nf = 1.;
    varianceNormFactor = 1./nf;
    offset = (int)pOffset;

    return true;
}

//----------------------------------------------  LBPEvaluator -------------------------------------
bool LBPEvaluator::Feature :: read(const FileNode& node )
{
    FileNode rnode = node[CC_RECT];
    FileNodeIterator it = rnode.begin();
    it >> rect.x >> rect.y >> rect.width >> rect.height;
    return true;
}

LBPEvaluator::LBPEvaluator()
{
    features = new std::vector<Feature>();
}
LBPEvaluator::~LBPEvaluator()
{
}

bool LBPEvaluator::read( const FileNode& node )
{
    features->resize(node.size());
    featuresPtr = &(*features)[0];
    FileNodeIterator it = node.begin(), it_end = node.end();
    for(int i = 0; it != it_end; ++it, i++)
    {
        if(!featuresPtr[i].read(*it))
            return false;
    }
    return true;
}

Ptr<FeatureEvaluator> LBPEvaluator::clone() const
{
    LBPEvaluator* ret = new LBPEvaluator;
    ret->origWinSize = origWinSize;
    ret->features = features;
    ret->featuresPtr = &(*ret->features)[0];
    ret->sum0 = sum0, ret->sum = sum;
    ret->normrect = normrect;
    ret->offset = offset;
    return ret;
}

bool LBPEvaluator::setImage( const Mat& image, Size _origWinSize )
{
    int rn = image.rows+1, cn = image.cols+1;
    origWinSize = _origWinSize;

    if( image.cols < origWinSize.width || image.rows < origWinSize.height )
        return false;

    if( sum0.rows < rn || sum0.cols < cn )
        sum0.create(rn, cn, CV_32S);
    sum = Mat(rn, cn, CV_32S, sum0.data);
    integral(image, sum);

    size_t fi, nfeatures = features->size();

    for( fi = 0; fi < nfeatures; fi++ )
        featuresPtr[fi].updatePtrs( sum );
    return true;
}

bool LBPEvaluator::setWindow( Point pt )
{
    if( pt.x < 0 || pt.y < 0 ||
        pt.x + origWinSize.width >= sum.cols ||
        pt.y + origWinSize.height >= sum.rows )
        return false;
    offset = pt.y * ((int)sum.step/sizeof(int)) + pt.x;
    return true;
}

//----------------------------------------------  HOGEvaluator ---------------------------------------
bool HOGEvaluator::Feature :: read( const FileNode& node )
{
    FileNode rnode = node[CC_RECT];
    FileNodeIterator it = rnode.begin();
    it >> rect[0].x >> rect[0].y >> rect[0].width >> rect[0].height >> featComponent;
    rect[1].x = rect[0].x + rect[0].width;
    rect[1].y = rect[0].y;
    rect[2].x = rect[0].x;
    rect[2].y = rect[0].y + rect[0].height;
    rect[3].x = rect[0].x + rect[0].width;
    rect[3].y = rect[0].y + rect[0].height;
    rect[1].width = rect[2].width = rect[3].width = rect[0].width;
    rect[1].height = rect[2].height = rect[3].height = rect[0].height;
    return true;
}

HOGEvaluator::HOGEvaluator()
{
    features = new std::vector<Feature>();
}

HOGEvaluator::~HOGEvaluator()
{
}

bool HOGEvaluator::read( const FileNode& node )
{
    features->resize(node.size());
    featuresPtr = &(*features)[0];
    FileNodeIterator it = node.begin(), it_end = node.end();
    for(int i = 0; it != it_end; ++it, i++)
    {
        if(!featuresPtr[i].read(*it))
            return false;
    }
    return true;
}

Ptr<FeatureEvaluator> HOGEvaluator::clone() const
{
    HOGEvaluator* ret = new HOGEvaluator;
    ret->origWinSize = origWinSize;
    ret->features = features;
    ret->featuresPtr = &(*ret->features)[0];
    ret->offset = offset;
    ret->hist = hist;
    ret->normSum = normSum;
    return ret;
}

bool HOGEvaluator::setImage( const Mat& image, Size winSize )
{
    int rows = image.rows + 1;
    int cols = image.cols + 1;
    origWinSize = winSize;
    if( image.cols < origWinSize.width || image.rows < origWinSize.height )
        return false;
    hist.clear();
    for( int bin = 0; bin < Feature::BIN_NUM; bin++ )
    {
        hist.push_back( Mat(rows, cols, CV_32FC1) );
    }
    normSum.create( rows, cols, CV_32FC1 );

    integralHistogram( image, hist, normSum, Feature::BIN_NUM );

    size_t featIdx, featCount = features->size();

    for( featIdx = 0; featIdx < featCount; featIdx++ )
    {
        featuresPtr[featIdx].updatePtrs( hist, normSum );
    }
    return true;
}

bool HOGEvaluator::setWindow(Point pt)
{
    if( pt.x < 0 || pt.y < 0 ||
        pt.x + origWinSize.width >= hist[0].cols-2 ||
        pt.y + origWinSize.height >= hist[0].rows-2 )
        return false;
    offset = pt.y * ((int)hist[0].step/sizeof(float)) + pt.x;
    return true;
}

void HOGEvaluator::integralHistogram(const Mat &img, std::vector<Mat> &histogram, Mat &norm, int nbins) const
{
    CV_Assert( img.type() == CV_8U || img.type() == CV_8UC3 );
    int x, y, binIdx;

    Size gradSize(img.size());
    Size histSize(histogram[0].size());
    Mat grad(gradSize, CV_32F);
    Mat qangle(gradSize, CV_8U);

    AutoBuffer<int> mapbuf(gradSize.width + gradSize.height + 4);
    int* xmap = (int*)mapbuf + 1;
    int* ymap = xmap + gradSize.width + 2;

    const int borderType = (int)BORDER_REPLICATE;

    for( x = -1; x < gradSize.width + 1; x++ )
        xmap[x] = borderInterpolate(x, gradSize.width, borderType);
    for( y = -1; y < gradSize.height + 1; y++ )
        ymap[y] = borderInterpolate(y, gradSize.height, borderType);

    int width = gradSize.width;
    AutoBuffer<float> _dbuf(width*4);
    float* dbuf = _dbuf;
    Mat Dx(1, width, CV_32F, dbuf);
    Mat Dy(1, width, CV_32F, dbuf + width);
    Mat Mag(1, width, CV_32F, dbuf + width*2);
    Mat Angle(1, width, CV_32F, dbuf + width*3);

    float angleScale = (float)(nbins/CV_PI);

    for( y = 0; y < gradSize.height; y++ )
    {
        const uchar* currPtr = img.data + img.step*ymap[y];
        const uchar* prevPtr = img.data + img.step*ymap[y-1];
        const uchar* nextPtr = img.data + img.step*ymap[y+1];
        float* gradPtr = (float*)grad.ptr(y);
        uchar* qanglePtr = (uchar*)qangle.ptr(y);

        for( x = 0; x < width; x++ )
        {
            dbuf[x] = (float)(currPtr[xmap[x+1]] - currPtr[xmap[x-1]]);
            dbuf[width + x] = (float)(nextPtr[xmap[x]] - prevPtr[xmap[x]]);
        }
        cartToPolar( Dx, Dy, Mag, Angle, false );
        for( x = 0; x < width; x++ )
        {
            float mag = dbuf[x+width*2];
            float angle = dbuf[x+width*3];
            angle = angle*angleScale - 0.5f;
            int bidx = cvFloor(angle);
            angle -= bidx;
            if( bidx < 0 )
                bidx += nbins;
            else if( bidx >= nbins )
                bidx -= nbins;

            qanglePtr[x] = (uchar)bidx;
            gradPtr[x] = mag;
        }
    }
    integral(grad, norm, grad.depth());

    float* histBuf;
    const float* magBuf;
    const uchar* binsBuf;

    int binsStep = (int)( qangle.step / sizeof(uchar) );
    int histStep = (int)( histogram[0].step / sizeof(float) );
    int magStep = (int)( grad.step / sizeof(float) );
    for( binIdx = 0; binIdx < nbins; binIdx++ )
    {
        histBuf = (float*)histogram[binIdx].data;
        magBuf = (const float*)grad.data;
        binsBuf = (const uchar*)qangle.data;

        memset( histBuf, 0, histSize.width * sizeof(histBuf[0]) );
        histBuf += histStep + 1;
        for( y = 0; y < qangle.rows; y++ )
        {
            histBuf[-1] = 0.f;
            float strSum = 0.f;
            for( x = 0; x < qangle.cols; x++ )
            {
                if( binsBuf[x] == binIdx )
                    strSum += magBuf[x];
                histBuf[x] = histBuf[-histStep + x] + strSum;
            }
            histBuf += histStep;
            binsBuf += binsStep;
            magBuf += magStep;
        }
    }
}

Ptr<FeatureEvaluator> FeatureEvaluator::create( int featureType )
{
    return featureType == HAAR ? Ptr<FeatureEvaluator>(new HaarEvaluator) :
        featureType == LBP ? Ptr<FeatureEvaluator>(new LBPEvaluator) :
        featureType == HOG ? Ptr<FeatureEvaluator>(new HOGEvaluator) :
        Ptr<FeatureEvaluator>();
}

//---------------------------------------- Classifier Cascade --------------------------------------------

CascadeClassifier::CascadeClassifier()
{
}

CascadeClassifier::CascadeClassifier(const String& filename)
{
    load(filename);
}

CascadeClassifier::~CascadeClassifier()
{
}

bool CascadeClassifier::empty() const
{
    return oldCascade.empty() && data.stages.empty();
}

bool CascadeClassifier::load(const String& filename)
{
    oldCascade.release();
    data = Data();
    featureEvaluator.release();

    FileStorage fs(filename, FileStorage::READ);
    if( !fs.isOpened() )
        return false;

    if( read(fs.getFirstTopLevelNode()) )
        return true;

    fs.release();

    oldCascade = Ptr<CvHaarClassifierCascade>((CvHaarClassifierCascade*)cvLoad(filename.c_str(), 0, 0, 0));
    return !oldCascade.empty();
}

int CascadeClassifier::runAt( Ptr<FeatureEvaluator>& evaluator, Point pt, double& weight )
{
    CV_Assert( oldCascade.empty() );

    assert( data.featureType == FeatureEvaluator::HAAR ||
            data.featureType == FeatureEvaluator::LBP ||
            data.featureType == FeatureEvaluator::HOG );

    if( !evaluator->setWindow(pt) )
        return -1;
    if( data.isStumpBased )
    {
        if( data.featureType == FeatureEvaluator::HAAR )
            return predictOrderedStump<HaarEvaluator>( *this, evaluator, weight );
        else if( data.featureType == FeatureEvaluator::LBP )
            return predictCategoricalStump<LBPEvaluator>( *this, evaluator, weight );
        else if( data.featureType == FeatureEvaluator::HOG )
            return predictOrderedStump<HOGEvaluator>( *this, evaluator, weight );
        else
            return -2;
    }
    else
    {
        if( data.featureType == FeatureEvaluator::HAAR )
            return predictOrdered<HaarEvaluator>( *this, evaluator, weight );
        else if( data.featureType == FeatureEvaluator::LBP )
            return predictCategorical<LBPEvaluator>( *this, evaluator, weight );
        else if( data.featureType == FeatureEvaluator::HOG )
            return predictOrdered<HOGEvaluator>( *this, evaluator, weight );
        else
            return -2;
    }
}

bool CascadeClassifier::setImage( Ptr<FeatureEvaluator>& evaluator, const Mat& image )
{
    return empty() ? false : evaluator->setImage(image, data.origWinSize);
}

void CascadeClassifier::setMaskGenerator(Ptr<MaskGenerator> _maskGenerator)
{
    maskGenerator=_maskGenerator;
}
Ptr<CascadeClassifier::MaskGenerator> CascadeClassifier::getMaskGenerator()
{
    return maskGenerator;
}

void CascadeClassifier::setFaceDetectionMaskGenerator()
{
#ifdef HAVE_TEGRA_OPTIMIZATION
    setMaskGenerator(tegra::getCascadeClassifierMaskGenerator(*this));
#else
    setMaskGenerator(Ptr<CascadeClassifier::MaskGenerator>());
#endif
}

class CascadeClassifierInvoker : public ParallelLoopBody
{
public:
    CascadeClassifierInvoker( CascadeClassifier& _cc, Size _sz1, int _stripSize, int _yStep, double _factor,
        std::vector<Rect>& _vec, std::vector<int>& _levels, std::vector<double>& _weights, bool outputLevels, const Mat& _mask, Mutex* _mtx)
    {
        classifier = &_cc;
        processingRectSize = _sz1;
        stripSize = _stripSize;
        yStep = _yStep;
        scalingFactor = _factor;
        rectangles = &_vec;
        rejectLevels = outputLevels ? &_levels : 0;
        levelWeights = outputLevels ? &_weights : 0;
        mask = _mask;
        mtx = _mtx;
    }

    void operator()(const Range& range) const
    {
        Ptr<FeatureEvaluator> evaluator = classifier->featureEvaluator->clone();

        Size winSize(cvRound(classifier->data.origWinSize.width * scalingFactor), cvRound(classifier->data.origWinSize.height * scalingFactor));

        int y1 = range.start * stripSize;
        int y2 = std::min(range.end * stripSize, processingRectSize.height);
        for( int y = y1; y < y2; y += yStep )
        {
            for( int x = 0; x < processingRectSize.width; x += yStep )
            {
                if ( (!mask.empty()) && (mask.at<uchar>(Point(x,y))==0)) {
                    continue;
                }

                double gypWeight;
                int result = classifier->runAt(evaluator, Point(x, y), gypWeight);

#if defined (LOG_CASCADE_STATISTIC)

                logger.setPoint(Point(x, y), result);
#endif
                if( rejectLevels )
                {
                    if( result == 1 )
                        result =  -(int)classifier->data.stages.size();
                    if( classifier->data.stages.size() + result < 4 )
                    {
                        mtx->lock();
                        rectangles->push_back(Rect(cvRound(x*scalingFactor), cvRound(y*scalingFactor), winSize.width, winSize.height));
                        rejectLevels->push_back(-result);
                        levelWeights->push_back(gypWeight);
                        mtx->unlock();
                    }
                }
                else if( result > 0 )
                {
                    mtx->lock();
                    rectangles->push_back(Rect(cvRound(x*scalingFactor), cvRound(y*scalingFactor),
                                               winSize.width, winSize.height));
                    mtx->unlock();
                }
                if( result == 0 )
                    x += yStep;
            }
        }
    }

    CascadeClassifier* classifier;
    std::vector<Rect>* rectangles;
    Size processingRectSize;
    int stripSize, yStep;
    double scalingFactor;
    std::vector<int> *rejectLevels;
    std::vector<double> *levelWeights;
    Mat mask;
    Mutex* mtx;
};

struct getRect { Rect operator ()(const CvAvgComp& e) const { return e.rect; } };
struct getNeighbors { int operator ()(const CvAvgComp& e) const { return e.neighbors; } };


bool CascadeClassifier::detectSingleScale( const Mat& image, int stripCount, Size processingRectSize,
                                           int stripSize, int yStep, double factor, std::vector<Rect>& candidates,
                                           std::vector<int>& levels, std::vector<double>& weights, bool outputRejectLevels )
{
    if( !featureEvaluator->setImage( image, data.origWinSize ) )
        return false;

#if defined (LOG_CASCADE_STATISTIC)
    logger.setImage(image);
#endif

    Mat currentMask;
    if (!maskGenerator.empty()) {
        currentMask=maskGenerator->generateMask(image);
    }

    std::vector<Rect> candidatesVector;
    std::vector<int> rejectLevels;
    std::vector<double> levelWeights;
    Mutex mtx;
    if( outputRejectLevels )
    {
        parallel_for_(Range(0, stripCount), CascadeClassifierInvoker( *this, processingRectSize, stripSize, yStep, factor,
            candidatesVector, rejectLevels, levelWeights, true, currentMask, &mtx));
        levels.insert( levels.end(), rejectLevels.begin(), rejectLevels.end() );
        weights.insert( weights.end(), levelWeights.begin(), levelWeights.end() );
    }
    else
    {
         parallel_for_(Range(0, stripCount), CascadeClassifierInvoker( *this, processingRectSize, stripSize, yStep, factor,
            candidatesVector, rejectLevels, levelWeights, false, currentMask, &mtx));
    }
    candidates.insert( candidates.end(), candidatesVector.begin(), candidatesVector.end() );

#if defined (LOG_CASCADE_STATISTIC)
    logger.write();
#endif

    return true;
}

bool CascadeClassifier::isOldFormatCascade() const
{
    return !oldCascade.empty();
}


int CascadeClassifier::getFeatureType() const
{
    return featureEvaluator->getFeatureType();
}

Size CascadeClassifier::getOriginalWindowSize() const
{
    return data.origWinSize;
}

bool CascadeClassifier::setImage(const Mat& image)
{
    return featureEvaluator->setImage(image, data.origWinSize);
}

static void detectMultiScaleOldFormat( const Mat& image, Ptr<CvHaarClassifierCascade> oldCascade,
                                       std::vector<Rect>& objects,
                                       std::vector<int>& rejectLevels,
                                       std::vector<double>& levelWeights,
                                       std::vector<CvAvgComp>& vecAvgComp,
                                       double scaleFactor, int minNeighbors,
                                       int flags, Size minObjectSize, Size maxObjectSize,
                                       bool outputRejectLevels = false )
{
    MemStorage storage(cvCreateMemStorage(0));
    CvMat _image = image;
    CvSeq* _objects = cvHaarDetectObjectsForROC( &_image, oldCascade, storage, rejectLevels, levelWeights, scaleFactor,
                                                 minNeighbors, flags, minObjectSize, maxObjectSize, outputRejectLevels );
    Seq<CvAvgComp>(_objects).copyTo(vecAvgComp);
    objects.resize(vecAvgComp.size());
    std::transform(vecAvgComp.begin(), vecAvgComp.end(), objects.begin(), getRect());
}

void CascadeClassifier::detectMultiScaleNoGrouping( const Mat& image, std::vector<Rect>& candidates,
                                                    std::vector<int>& rejectLevels, std::vector<double>& levelWeights,
                                                    double scaleFactor, Size minObjectSize, Size maxObjectSize,
                                                    bool outputRejectLevels )
{
    candidates.clear();

    if (!maskGenerator.empty())
        maskGenerator->initializeMask(image);

    if( maxObjectSize.height == 0 || maxObjectSize.width == 0 )
        maxObjectSize = image.size();

    Mat grayImage = image;
    if( grayImage.channels() > 1 )
    {
        Mat temp;
        cvtColor(grayImage, temp, COLOR_BGR2GRAY);
        grayImage = temp;
    }

    Mat imageBuffer(image.rows + 1, image.cols + 1, CV_8U);

    for( double factor = 1; ; factor *= scaleFactor )
    {
        Size originalWindowSize = getOriginalWindowSize();

        Size windowSize( cvRound(originalWindowSize.width*factor), cvRound(originalWindowSize.height*factor) );
        Size scaledImageSize( cvRound( grayImage.cols/factor ), cvRound( grayImage.rows/factor ) );
        Size processingRectSize( scaledImageSize.width - originalWindowSize.width, scaledImageSize.height - originalWindowSize.height );

        if( processingRectSize.width <= 0 || processingRectSize.height <= 0 )
            break;
        if( windowSize.width > maxObjectSize.width || windowSize.height > maxObjectSize.height )
            break;
        if( windowSize.width < minObjectSize.width || windowSize.height < minObjectSize.height )
            continue;

        Mat scaledImage( scaledImageSize, CV_8U, imageBuffer.data );
        resize( grayImage, scaledImage, scaledImageSize, 0, 0, INTER_LINEAR );

        int yStep;
        if( getFeatureType() == cv::FeatureEvaluator::HOG )
        {
            yStep = 4;
        }
        else
        {
            yStep = factor > 2. ? 1 : 2;
        }

        int stripCount, stripSize;

        const int PTS_PER_THREAD = 1000;
        stripCount = ((processingRectSize.width/yStep)*(processingRectSize.height + yStep-1)/yStep + PTS_PER_THREAD/2)/PTS_PER_THREAD;
        stripCount = std::min(std::max(stripCount, 1), 100);
        stripSize = (((processingRectSize.height + stripCount - 1)/stripCount + yStep-1)/yStep)*yStep;

        if( !detectSingleScale( scaledImage, stripCount, processingRectSize, stripSize, yStep, factor, candidates,
            rejectLevels, levelWeights, outputRejectLevels ) )
            break;
    }
}

void CascadeClassifier::detectMultiScale( const Mat& image, std::vector<Rect>& objects,
                                          std::vector<int>& rejectLevels,
                                          std::vector<double>& levelWeights,
                                          double scaleFactor, int minNeighbors,
                                          int flags, Size minObjectSize, Size maxObjectSize,
                                          bool outputRejectLevels )
{
    CV_Assert( scaleFactor > 1 && image.depth() == CV_8U );

    if( empty() )
        return;

    if( isOldFormatCascade() )
    {
        std::vector<CvAvgComp> fakeVecAvgComp;
        detectMultiScaleOldFormat( image, oldCascade, objects, rejectLevels, levelWeights, fakeVecAvgComp, scaleFactor,
                                   minNeighbors, flags, minObjectSize, maxObjectSize, outputRejectLevels );
    }
    else
    {
        detectMultiScaleNoGrouping( image, objects, rejectLevels, levelWeights, scaleFactor, minObjectSize, maxObjectSize,
                                    outputRejectLevels );
        const double GROUP_EPS = 0.2;
        if( outputRejectLevels )
        {
            groupRectangles( objects, rejectLevels, levelWeights, minNeighbors, GROUP_EPS );
        }
        else
        {
            groupRectangles( objects, minNeighbors, GROUP_EPS );
        }
    }
}

void CascadeClassifier::detectMultiScale( const Mat& image, std::vector<Rect>& objects,
                                          double scaleFactor, int minNeighbors,
                                          int flags, Size minObjectSize, Size maxObjectSize)
{
    std::vector<int> fakeLevels;
    std::vector<double> fakeWeights;
    detectMultiScale( image, objects, fakeLevels, fakeWeights, scaleFactor,
        minNeighbors, flags, minObjectSize, maxObjectSize );
}

void CascadeClassifier::detectMultiScale( const Mat& image, std::vector<Rect>& objects,
                                          std::vector<int>& numDetections, double scaleFactor,
                                          int minNeighbors, int flags, Size minObjectSize,
                                          Size maxObjectSize )
{
    CV_Assert( scaleFactor > 1 && image.depth() == CV_8U );

    if( empty() )
        return;

    std::vector<int> fakeLevels;
    std::vector<double> fakeWeights;
    if( isOldFormatCascade() )
    {
        std::vector<CvAvgComp> vecAvgComp;
        detectMultiScaleOldFormat( image, oldCascade, objects, fakeLevels, fakeWeights, vecAvgComp, scaleFactor,
                                   minNeighbors, flags, minObjectSize, maxObjectSize );
        numDetections.resize(vecAvgComp.size());
        std::transform(vecAvgComp.begin(), vecAvgComp.end(), numDetections.begin(), getNeighbors());
    }
    else
    {
        detectMultiScaleNoGrouping( image, objects, fakeLevels, fakeWeights, scaleFactor, minObjectSize, maxObjectSize );
        const double GROUP_EPS = 0.2;
        groupRectangles( objects, numDetections, minNeighbors, GROUP_EPS );
    }
}

bool CascadeClassifier::Data::read(const FileNode &root)
{
    static const float THRESHOLD_EPS = 1e-5f;

    // load stage params
    String stageTypeStr = (String)root[CC_STAGE_TYPE];
    if( stageTypeStr == CC_BOOST )
        stageType = BOOST;
    else
        return false;

    String featureTypeStr = (String)root[CC_FEATURE_TYPE];
    if( featureTypeStr == CC_HAAR )
        featureType = FeatureEvaluator::HAAR;
    else if( featureTypeStr == CC_LBP )
        featureType = FeatureEvaluator::LBP;
    else if( featureTypeStr == CC_HOG )
        featureType = FeatureEvaluator::HOG;

    else
        return false;

    origWinSize.width = (int)root[CC_WIDTH];
    origWinSize.height = (int)root[CC_HEIGHT];
    CV_Assert( origWinSize.height > 0 && origWinSize.width > 0 );

    isStumpBased = (int)(root[CC_STAGE_PARAMS][CC_MAX_DEPTH]) == 1 ? true : false;

    // load feature params
    FileNode fn = root[CC_FEATURE_PARAMS];
    if( fn.empty() )
        return false;

    ncategories = fn[CC_MAX_CAT_COUNT];
    int subsetSize = (ncategories + 31)/32,
        nodeStep = 3 + ( ncategories>0 ? subsetSize : 1 );

    // load stages
    fn = root[CC_STAGES];
    if( fn.empty() )
        return false;

    stages.reserve(fn.size());
    classifiers.clear();
    nodes.clear();

    FileNodeIterator it = fn.begin(), it_end = fn.end();

    for( int si = 0; it != it_end; si++, ++it )
    {
        FileNode fns = *it;
        Stage stage;
        stage.threshold = (float)fns[CC_STAGE_THRESHOLD] - THRESHOLD_EPS;
        fns = fns[CC_WEAK_CLASSIFIERS];
        if(fns.empty())
            return false;
        stage.ntrees = (int)fns.size();
        stage.first = (int)classifiers.size();
        stages.push_back(stage);
        classifiers.reserve(stages[si].first + stages[si].ntrees);

        FileNodeIterator it1 = fns.begin(), it1_end = fns.end();
        for( ; it1 != it1_end; ++it1 ) // weak trees
        {
            FileNode fnw = *it1;
            FileNode internalNodes = fnw[CC_INTERNAL_NODES];
            FileNode leafValues = fnw[CC_LEAF_VALUES];
            if( internalNodes.empty() || leafValues.empty() )
                return false;

            DTree tree;
            tree.nodeCount = (int)internalNodes.size()/nodeStep;
            classifiers.push_back(tree);

            nodes.reserve(nodes.size() + tree.nodeCount);
            leaves.reserve(leaves.size() + leafValues.size());
            if( subsetSize > 0 )
                subsets.reserve(subsets.size() + tree.nodeCount*subsetSize);

            FileNodeIterator internalNodesIter = internalNodes.begin(), internalNodesEnd = internalNodes.end();

            for( ; internalNodesIter != internalNodesEnd; ) // nodes
            {
                DTreeNode node;
                node.left = (int)*internalNodesIter; ++internalNodesIter;
                node.right = (int)*internalNodesIter; ++internalNodesIter;
                node.featureIdx = (int)*internalNodesIter; ++internalNodesIter;
                if( subsetSize > 0 )
                {
                    for( int j = 0; j < subsetSize; j++, ++internalNodesIter )
                        subsets.push_back((int)*internalNodesIter);
                    node.threshold = 0.f;
                }
                else
                {
                    node.threshold = (float)*internalNodesIter; ++internalNodesIter;
                }
                nodes.push_back(node);
            }

            internalNodesIter = leafValues.begin(), internalNodesEnd = leafValues.end();

            for( ; internalNodesIter != internalNodesEnd; ++internalNodesIter ) // leaves
                leaves.push_back((float)*internalNodesIter);
        }
    }

    return true;
}

bool CascadeClassifier::read(const FileNode& root)
{
    if( !data.read(root) )
        return false;

    // load features
    featureEvaluator = FeatureEvaluator::create(data.featureType);
    FileNode fn = root[CC_FEATURES];
    if( fn.empty() )
        return false;

    return featureEvaluator->read(fn);
}

template<> void Ptr<CvHaarClassifierCascade>::delete_obj()
{ cvReleaseHaarClassifierCascade(&obj); }

} // namespace cv<|MERGE_RESOLUTION|>--- conflicted
+++ resolved
@@ -113,29 +113,7 @@
 namespace cv
 {
 
-<<<<<<< HEAD
-// class for grouping object candidates, detected by Cascade Classifier, HOG etc.
-// instance of the class is to be passed to cv::partition (see cxoperations.hpp)
-class CV_EXPORTS SimilarRects
-{
-public:
-    SimilarRects(double _eps) : eps(_eps) {}
-    inline bool operator()(const Rect& r1, const Rect& r2) const
-    {
-        double delta = eps*(std::min(r1.width, r2.width) + std::min(r1.height, r2.height))*0.5;
-        return std::abs(r1.x - r2.x) <= delta &&
-        std::abs(r1.y - r2.y) <= delta &&
-        std::abs(r1.x + r1.width - r2.x - r2.width) <= delta &&
-        std::abs(r1.y + r1.height - r2.y - r2.height) <= delta;
-    }
-    double eps;
-};
-
-
 void groupRectangles(std::vector<Rect>& rectList, int groupThreshold, double eps, std::vector<int>* weights, std::vector<double>* levelWeights)
-=======
-void groupRectangles(vector<Rect>& rectList, int groupThreshold, double eps, vector<int>* weights, vector<double>* levelWeights)
->>>>>>> b2d1d87e
 {
     if( groupThreshold <= 0 || rectList.empty() )
     {
