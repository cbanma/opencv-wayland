--- conflicted
+++ resolved
@@ -62,11 +62,7 @@
 void CV_InpaintTest::run( int )
 {
     string folder = string(ts->get_data_path()) + "inpaint/";
-<<<<<<< HEAD
-    Mat orig = imread(folder + "orig.jpg");
-=======
     Mat orig = imread(folder + "orig.png");
->>>>>>> f4e33ea0
     Mat exp1 = imread(folder + "exp1.png");
     Mat exp2 = imread(folder + "exp2.png");
     Mat mask = imread(folder + "mask.png");
