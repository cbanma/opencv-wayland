/*M///////////////////////////////////////////////////////////////////////////////////////
//
//  IMPORTANT: READ BEFORE DOWNLOADING, COPYING, INSTALLING OR USING.
//
//  By downloading, copying, installing or using the software you agree to this license.
//  If you do not agree to this license, do not download, install,
//  copy or use the software.
//
//
//                           License Agreement
//                For Open Source Computer Vision Library
//
// Copyright (C) 2010-2012, Institute Of Software Chinese Academy Of Science, all rights reserved.
// Copyright (C) 2010-2012, Advanced Micro Devices, Inc., all rights reserved.
// Copyright (C) 2010-2012, Multicoreware, Inc., all rights reserved.
// Third party copyrights are property of their respective owners.
//
// @Authors
//    Niko Li, newlife20080214@gmail.com
//    Jia Haipeng, jiahaipeng95@gmail.com
//    Shengen Yan, yanshengen@gmail.com
//    Jiang Liyuan, jlyuan001.good@163.com
//    Rock Li, Rock.Li@amd.com
//    Zailong Wu, bullet@yeah.net
//    Peng Xiao, pengxiao@outlook.com
//
// Redistribution and use in source and binary forms, with or without modification,
// are permitted provided that the following conditions are met:
//
//   * Redistribution's of source code must retain the above copyright notice,
//     this list of conditions and the following disclaimer.
//
//   * Redistribution's in binary form must reproduce the above copyright notice,
//     this list of conditions and the following disclaimer in the documentation
//     and/or other materials provided with the distribution.
//
//   * The name of the copyright holders may not be used to endorse or promote products
//     derived from this software without specific prior written permission.
//
// This software is provided by the copyright holders and contributors "as is" and
// any express or implied warranties, including, but not limited to, the implied
// warranties of merchantability and fitness for a particular purpose are disclaimed.
// In no event shall the Intel Corporation or contributors be liable for any direct,
// indirect, incidental, special, exemplary, or consequential damages
// (including, but not limited to, procurement of substitute goods or services;
// loss of use, data, or profits; or business interruption) however caused
// and on any theory of liability, whether in contract, strict liability,
// or tort (including negligence or otherwise) arising in any way out of
// the use of this software, even if advised of the possibility of such damage.
//
//M*/

#include "precomp.hpp"
#include "opencl_kernels.hpp"

using namespace cv;
using namespace cv::ocl;

static std::vector<uchar> scalarToVector(const cv::Scalar & sc, int depth, int ocn, int cn)
{
    CV_Assert(ocn == cn || (ocn == 4 && cn == 3));

    static const int sizeMap[] = { sizeof(uchar), sizeof(char), sizeof(ushort),
                               sizeof(short), sizeof(int), sizeof(float), sizeof(double) };

    int elemSize1 = sizeMap[depth];
    int bufSize = elemSize1 * ocn;
    std::vector<uchar> _buf(bufSize);
    uchar * buf = &_buf[0];
    scalarToRawData(sc, buf, CV_MAKE_TYPE(depth, cn));
    memset(buf + elemSize1 * cn, 0, (ocn - cn) * elemSize1);

    return _buf;
}

//////////////////////////////////////////////////////////////////////////////
/////////////// add subtract multiply divide min max /////////////////////////
//////////////////////////////////////////////////////////////////////////////

enum { ADD = 0, SUB, MUL, DIV, ABS, ABS_DIFF, MIN, MAX };

static void arithmetic_run_generic(const oclMat &src1, const oclMat &src2, const Scalar & scalar, const oclMat & mask,
                            oclMat &dst, int op_type, bool use_scalar = false)
{
    Context *clCxt = src1.clCxt;
    bool hasDouble = clCxt->supportsFeature(FEATURE_CL_DOUBLE);
    if (!hasDouble && (src1.depth() == CV_64F || src2.depth() == CV_64F || dst.depth() == CV_64F))
    {
        CV_Error(Error::OpenCLDoubleNotSupported, "Selected device doesn't support double");
        return;
    }

    CV_Assert(src2.empty() || (!src2.empty() && src1.type() == src2.type() && src1.size() == src2.size()));
    CV_Assert(mask.empty() || (!mask.empty() && mask.type() == CV_8UC1 && mask.size() == src1.size()));
    CV_Assert(op_type >= ADD && op_type <= MAX);

    dst.create(src1.size(), src1.type());

    int oclChannels = src1.oclchannels(), depth = src1.depth();
    int src1step1 = src1.step / src1.elemSize(), src1offset1 = src1.offset / src1.elemSize();
    int src2step1 = src2.step / src2.elemSize(), src2offset1 = src2.offset / src2.elemSize();
    int maskstep1 = mask.step, maskoffset1 = mask.offset / mask.elemSize();
    int dststep1 = dst.step / dst.elemSize(), dstoffset1 = dst.offset / dst.elemSize();
    std::vector<uchar> m;

    size_t localThreads[3]  = { 16, 16, 1 };
    size_t globalThreads[3] = { dst.cols, dst.rows, 1 };

    std::string kernelName = "arithm_binary_op";

    const char * const typeMap[] = { "uchar", "char", "ushort", "short", "int", "float", "double" };
    const char * const WTypeMap[] = { "short", "short", "int", "int", "int", "float", "double" };
    const char * const funcMap[] = { "FUNC_ADD", "FUNC_SUB", "FUNC_MUL", "FUNC_DIV", "FUNC_ABS", "FUNC_ABS_DIFF", "FUNC_MIN", "FUNC_MAX" };
    const char * const channelMap[] = { "", "", "2", "4", "4" };
    bool haveScalar = use_scalar || src2.empty();

    int WDepth = depth;
    if (haveScalar)
        WDepth = hasDouble && WDepth == CV_64F ? CV_64F : CV_32F;
    if (op_type == DIV)
        WDepth = hasDouble ? CV_64F : CV_32F;
    else if (op_type == MUL)
        WDepth = hasDouble && (depth == CV_32S || depth == CV_64F) ? CV_64F : CV_32F;

    std::string buildOptions = format("-D T=%s%s -D WT=%s%s -D convertToT=convert_%s%s%s -D %s "
                                      "-D convertToWT=convert_%s%s",
                                      typeMap[depth], channelMap[oclChannels],
                                      WTypeMap[WDepth], channelMap[oclChannels],
                                      typeMap[depth], channelMap[oclChannels], (depth >= CV_32F ? "" : (depth == CV_32S ? "_rte" : "_sat_rte")),
                                      funcMap[op_type], WTypeMap[WDepth], channelMap[oclChannels]);

    std::vector<std::pair<size_t , const void *> > args;
    args.push_back( std::make_pair( sizeof(cl_mem), (void *)&src1.data ));
    args.push_back( std::make_pair( sizeof(cl_int), (void *)&src1step1 ));
    args.push_back( std::make_pair( sizeof(cl_int), (void *)&src1offset1 ));

    if (!src2.empty())
    {
        args.push_back( std::make_pair( sizeof(cl_mem), (void *)&src2.data ));
        args.push_back( std::make_pair( sizeof(cl_int), (void *)&src2step1 ));
        args.push_back( std::make_pair( sizeof(cl_int), (void *)&src2offset1 ));

        kernelName += "_mat";

        if (haveScalar)
            buildOptions += " -D HAVE_SCALAR";
    }

    if (haveScalar)
    {
        const int WDepthMap[] = { CV_16S, CV_16S, CV_32S, CV_32S, CV_32S, CV_32F, CV_64F };
        m = scalarToVector(scalar, WDepthMap[WDepth], oclChannels, src1.channels());

        args.push_back( std::make_pair( m.size(), (void *)&m[0]));

        kernelName += "_scalar";
    }

    if (!mask.empty())
    {
        args.push_back( std::make_pair( sizeof(cl_mem), (void *)&mask.data ));
        args.push_back( std::make_pair( sizeof(cl_int), (void *)&maskstep1 ));
        args.push_back( std::make_pair( sizeof(cl_int), (void *)&maskoffset1 ));

        kernelName += "_mask";
    }

    args.push_back( std::make_pair( sizeof(cl_mem), (void *)&dst.data ));
    args.push_back( std::make_pair( sizeof(cl_int), (void *)&dststep1 ));
    args.push_back( std::make_pair( sizeof(cl_int), (void *)&dstoffset1 ));

    args.push_back( std::make_pair( sizeof(cl_int), (void *)&src1.cols ));
    args.push_back( std::make_pair( sizeof(cl_int), (void *)&src1.rows ));

    openCLExecuteKernel(clCxt, mask.empty() ?
                            (!src2.empty() ? &arithm_add : &arithm_add_scalar) :
                            (!src2.empty() ? &arithm_add_mask : &arithm_add_scalar_mask),
                        kernelName, globalThreads, localThreads,
                        args, -1, -1, buildOptions.c_str());
}

void cv::ocl::add(const oclMat &src1, const oclMat &src2, oclMat &dst, const oclMat &mask)
{
    arithmetic_run_generic(src1, src2, Scalar(), mask, dst, ADD);
}

void cv::ocl::add(const oclMat &src1, const Scalar &src2, oclMat &dst, const oclMat &mask)
{
    arithmetic_run_generic(src1, oclMat(), src2, mask, dst, ADD);
}

void cv::ocl::subtract(const oclMat &src1, const oclMat &src2, oclMat &dst, const oclMat &mask)
{
    arithmetic_run_generic(src1, src2, Scalar(), mask, dst, SUB);
}

void cv::ocl::subtract(const oclMat &src1, const Scalar &src2, oclMat &dst, const oclMat &mask)
{
    arithmetic_run_generic(src1, oclMat(), src2, mask, dst, SUB);
}

void cv::ocl::multiply(const oclMat &src1, const oclMat &src2, oclMat &dst, double scalar)
{
    const bool use_scalar = !(std::abs(scalar - 1.0) < std::numeric_limits<double>::epsilon());
    arithmetic_run_generic(src1, src2, Scalar::all(scalar), oclMat(), dst, MUL, use_scalar);
}

void cv::ocl::multiply(double scalar, const oclMat &src, oclMat &dst)
{
    arithmetic_run_generic(src, oclMat(), Scalar::all(scalar), oclMat(), dst, MUL);
}

void cv::ocl::divide(const oclMat &src1, const oclMat &src2, oclMat &dst, double scalar)
{
    const bool use_scalar = !(std::abs(scalar - 1.0) < std::numeric_limits<double>::epsilon());
    arithmetic_run_generic(src1, src2, Scalar::all(scalar), oclMat(), dst, DIV, use_scalar);
}

void cv::ocl::divide(double scalar, const oclMat &src, oclMat &dst)
{
    arithmetic_run_generic(src, oclMat(), Scalar::all(scalar), oclMat(), dst, DIV);
}

void cv::ocl::min(const oclMat &src1, const oclMat &src2, oclMat &dst)
{
    arithmetic_run_generic(src1, src2, Scalar::all(0), oclMat(), dst, MIN);
}

void cv::ocl::max(const oclMat &src1, const oclMat &src2, oclMat &dst)
{
    arithmetic_run_generic(src1, src2, Scalar::all(0), oclMat(), dst, MAX);
}

//////////////////////////////////////////////////////////////////////////////
/////////////////////////////Abs, Absdiff ////////////////////////////////////
//////////////////////////////////////////////////////////////////////////////

void cv::ocl::abs(const oclMat &src, oclMat &dst)
{
    // explicitly uses use_scalar (even if zero) so that the correct kernel is used
    arithmetic_run_generic(src, oclMat(), Scalar(), oclMat(), dst, ABS, true);
}

void cv::ocl::absdiff(const oclMat &src1, const oclMat &src2, oclMat &dst)
{
    arithmetic_run_generic(src1, src2, Scalar(), oclMat(), dst, ABS_DIFF);
}

void cv::ocl::absdiff(const oclMat &src1, const Scalar &src2, oclMat &dst)
{
    arithmetic_run_generic(src1, oclMat(), src2, oclMat(), dst, ABS_DIFF);
}

//////////////////////////////////////////////////////////////////////////////
/////////////////////////////////  compare ///////////////////////////////////
//////////////////////////////////////////////////////////////////////////////

static void compare_run(const oclMat &src1, const oclMat &src2, oclMat &dst, int cmpOp,
                        String kernelName, const cv::ocl::ProgramEntry* source)
{
    dst.create(src1.size(), CV_8UC1);

    int depth = src1.depth();
    size_t localThreads[3]  = { 64, 4, 1 };
    size_t globalThreads[3] = { dst.cols, dst.rows, 1 };

    int src1step1 = src1.step1(), src1offset1 = src1.offset / src1.elemSize1();
    int src2step1 = src2.step1(), src2offset1 = src2.offset / src2.elemSize1();
    int dststep1 = dst.step1(), dstoffset1 = dst.offset / dst.elemSize1();

    const char * const typeMap[] = { "uchar", "char", "ushort", "short", "int", "float", "double" };
    const char * operationMap[] = { "==", ">", ">=", "<", "<=", "!=" };
    std::string buildOptions = format("-D T=%s -D Operation=%s", typeMap[depth], operationMap[cmpOp]);

    std::vector<std::pair<size_t , const void *> > args;
    args.push_back( std::make_pair( sizeof(cl_mem), (void *)&src1.data ));
    args.push_back( std::make_pair( sizeof(cl_int), (void *)&src1step1 ));
    args.push_back( std::make_pair( sizeof(cl_int), (void *)&src1offset1 ));
    args.push_back( std::make_pair( sizeof(cl_mem), (void *)&src2.data ));
    args.push_back( std::make_pair( sizeof(cl_int), (void *)&src2step1 ));
    args.push_back( std::make_pair( sizeof(cl_int), (void *)&src2offset1 ));
    args.push_back( std::make_pair( sizeof(cl_mem), (void *)&dst.data ));
    args.push_back( std::make_pair( sizeof(cl_int), (void *)&dststep1 ));
    args.push_back( std::make_pair( sizeof(cl_int), (void *)&dstoffset1 ));
    args.push_back( std::make_pair( sizeof(cl_int), (void *)&src1.cols ));
    args.push_back( std::make_pair( sizeof(cl_int), (void *)&src1.rows ));

    openCLExecuteKernel(src1.clCxt, source, kernelName, globalThreads, localThreads,
                        args, -1, -1, buildOptions.c_str());
}

void cv::ocl::compare(const oclMat &src1, const oclMat &src2, oclMat &dst , int cmpOp)
{
    if (!src1.clCxt->supportsFeature(FEATURE_CL_DOUBLE) && src1.depth() == CV_64F)
    {
        CV_Error(Error::OpenCLDoubleNotSupported, "Selected device doesn't support double");
        return;
    }

    CV_Assert(src1.type() == src2.type() && src1.channels() == 1);
    CV_Assert(cmpOp >= CMP_EQ && cmpOp <= CMP_NE);

    compare_run(src1, src2, dst, cmpOp, "arithm_compare", &arithm_compare);
}

//////////////////////////////////////////////////////////////////////////////
////////////////////////////////// sum  //////////////////////////////////////
//////////////////////////////////////////////////////////////////////////////

enum { SUM = 0, ABS_SUM, SQR_SUM };

static void arithmetic_sum_buffer_run(const oclMat &src, cl_mem &dst, int groupnum, int type, int ddepth)
{
    int ochannels = src.oclchannels();
    int all_cols = src.step / src.elemSize();
    int pre_cols = (src.offset % src.step) / src.elemSize();
    int sec_cols = all_cols - (src.offset % src.step + src.cols * src.elemSize() - 1) / src.elemSize() - 1;
    int invalid_cols = pre_cols + sec_cols;
    int cols = all_cols - invalid_cols , elemnum = cols * src.rows;;
    int offset = src.offset / src.elemSize();

    const char * const typeMap[] = { "uchar", "char", "ushort", "short", "int", "float", "double" };
    const char * const funcMap[] = { "FUNC_SUM", "FUNC_ABS_SUM", "FUNC_SQR_SUM" };
    const char * const channelMap[] = { " ", " ", "2", "4", "4" };
    String buildOptions = format("-D srcT=%s%s -D dstT=%s%s -D convertToDstT=convert_%s%s -D %s",
                                 typeMap[src.depth()], channelMap[ochannels],
                                 typeMap[ddepth], channelMap[ochannels],
                                 typeMap[ddepth], channelMap[ochannels],
                                 funcMap[type]);

    std::vector<std::pair<size_t , const void *> > args;
    args.push_back( std::make_pair( sizeof(cl_int) , (void *)&cols ));
    args.push_back( std::make_pair( sizeof(cl_int) , (void *)&invalid_cols ));
    args.push_back( std::make_pair( sizeof(cl_int) , (void *)&offset));
    args.push_back( std::make_pair( sizeof(cl_int) , (void *)&elemnum));
    args.push_back( std::make_pair( sizeof(cl_int) , (void *)&groupnum));
    args.push_back( std::make_pair( sizeof(cl_mem) , (void *)&src.data));
    args.push_back( std::make_pair( sizeof(cl_mem) , (void *)&dst ));
    size_t globalThreads[3] = { groupnum * 256, 1, 1 };
    size_t localThreads[3] = { 256, 1, 1 };

    openCLExecuteKernel(src.clCxt, &arithm_sum, "arithm_op_sum", globalThreads, localThreads,
                        args, -1, -1, buildOptions.c_str());
}

template <typename T>
Scalar arithmetic_sum(const oclMat &src, int type, int ddepth)
{
    CV_Assert(src.step % src.elemSize() == 0);

    size_t groupnum = src.clCxt->getDeviceInfo().maxComputeUnits;
    CV_Assert(groupnum != 0);

    int dbsize = groupnum * src.oclchannels();
    Context *clCxt = src.clCxt;

    AutoBuffer<T> _buf(dbsize);
    T *p = (T*)_buf;
    memset(p, 0, dbsize * sizeof(T));

    cl_mem dstBuffer = openCLCreateBuffer(clCxt, CL_MEM_WRITE_ONLY, dbsize * sizeof(T));
    arithmetic_sum_buffer_run(src, dstBuffer, groupnum, type, ddepth);
    openCLReadBuffer(clCxt, dstBuffer, (void *)p, dbsize * sizeof(T));
    openCLFree(dstBuffer);

    Scalar s = Scalar::all(0.0);
    for (int i = 0; i < dbsize;)
         for (int j = 0; j < src.oclchannels(); j++, i++)
            s.val[j] += p[i];

    return s;
}

typedef Scalar (*sumFunc)(const oclMat &src, int type, int ddepth);

Scalar cv::ocl::sum(const oclMat &src)
{
    if (!src.clCxt->supportsFeature(FEATURE_CL_DOUBLE) && src.depth() == CV_64F)
    {
        CV_Error(Error::OpenCLDoubleNotSupported, "Selected device doesn't support double");
        return Scalar::all(0);
    }
    static sumFunc functab[3] =
    {
        arithmetic_sum<int>,
        arithmetic_sum<float>,
        arithmetic_sum<double>
    };

    int ddepth = std::max(src.depth(), CV_32S);
    sumFunc func = functab[ddepth - CV_32S];
    return func(src, SUM, ddepth);
}

Scalar cv::ocl::absSum(const oclMat &src)
{
    if (!src.clCxt->supportsFeature(FEATURE_CL_DOUBLE) && src.depth() == CV_64F)
    {
        CV_Error(Error::OpenCLDoubleNotSupported, "Selected device doesn't support double");
        return cv::Scalar::all(0);
    }

    static sumFunc functab[3] =
    {
        arithmetic_sum<int>,
        arithmetic_sum<float>,
        arithmetic_sum<double>
    };

    int ddepth = std::max(src.depth(), CV_32S);
    sumFunc func = functab[ddepth - CV_32S];
    return func(src, ABS_SUM, ddepth);
}

Scalar cv::ocl::sqrSum(const oclMat &src)
{
    if (!src.clCxt->supportsFeature(FEATURE_CL_DOUBLE) && src.depth() == CV_64F)
    {
        CV_Error(Error::OpenCLDoubleNotSupported, "Selected device doesn't support double");
        return cv::Scalar::all(0);
    }
    static sumFunc functab[3] =
    {
        arithmetic_sum<int>,
        arithmetic_sum<float>,
        arithmetic_sum<double>
    };

    int ddepth = std::max(src.depth(), CV_32S);
    sumFunc func = functab[ddepth - CV_32S];
    return func(src, SQR_SUM, ddepth);
}

//////////////////////////////////////////////////////////////////////////////
//////////////////////////////// meanStdDev //////////////////////////////////
//////////////////////////////////////////////////////////////////////////////

void cv::ocl::meanStdDev(const oclMat &src, Scalar &mean, Scalar &stddev)
{
    if (src.depth() == CV_64F && !src.clCxt->supportsFeature(FEATURE_CL_DOUBLE))
    {
        CV_Error(Error::OpenCLDoubleNotSupported, "Selected device doesn't support double");
        return;
    }

    double total = 1.0 / src.size().area();

    mean = sum(src);
    stddev = sqrSum(src);

    for (int i = 0; i < 4; ++i)
    {
        mean[i] *= total;
        stddev[i] = std::sqrt(std::max(stddev[i] * total - mean.val[i] * mean.val[i] , 0.));
    }
}

//////////////////////////////////////////////////////////////////////////////
//////////////////////////////////// minMax  /////////////////////////////////
//////////////////////////////////////////////////////////////////////////////

template <typename T, typename WT>
static void arithmetic_minMax_run(const oclMat &src, const oclMat & mask, cl_mem &dst, int groupnum, String kernelName)
{
    int all_cols = src.step / src.elemSize();
    int pre_cols = (src.offset % src.step) / src.elemSize();
    int sec_cols = all_cols - (src.offset % src.step + src.cols * src.elemSize() - 1) / src.elemSize() - 1;
    int invalid_cols = pre_cols + sec_cols;
    int cols = all_cols - invalid_cols , elemnum = cols * src.rows;
    int offset = src.offset / src.elemSize();

    const char * const typeMap[] = { "uchar", "char", "ushort", "short", "int", "float", "double" };
    const char * const channelMap[] = { " ", " ", "2", "4", "4" };

    std::ostringstream stream;
    stream << "-D T=" << typeMap[src.depth()] << channelMap[src.channels()];
    if (std::numeric_limits<T>::is_integer)
    {
        stream << " -D MAX_VAL=" << (WT)std::numeric_limits<T>::max();
        stream << " -D MIN_VAL=" << (WT)std::numeric_limits<T>::min();
    }
    else
        stream << " -D DEPTH_" << src.depth();
    std::string buildOptions = stream.str();

    std::vector<std::pair<size_t , const void *> > args;
    args.push_back( std::make_pair( sizeof(cl_mem) , (void *)&src.data));
    args.push_back( std::make_pair( sizeof(cl_mem) , (void *)&dst ));
    args.push_back( std::make_pair( sizeof(cl_int) , (void *)&cols ));
    args.push_back( std::make_pair( sizeof(cl_int) , (void *)&invalid_cols ));
    args.push_back( std::make_pair( sizeof(cl_int) , (void *)&offset));
    args.push_back( std::make_pair( sizeof(cl_int) , (void *)&elemnum));
    args.push_back( std::make_pair( sizeof(cl_int) , (void *)&groupnum));

    int minvalid_cols = 0, moffset = 0;
    if (!mask.empty())
    {
        int mall_cols = mask.step / mask.elemSize();
        int mpre_cols = (mask.offset % mask.step) / mask.elemSize();
        int msec_cols = mall_cols - (mask.offset % mask.step + mask.cols * mask.elemSize() - 1) / mask.elemSize() - 1;
        minvalid_cols = mpre_cols + msec_cols;
        moffset = mask.offset / mask.elemSize();

        args.push_back( std::make_pair( sizeof(cl_mem) , (void *)&mask.data ));
        args.push_back( std::make_pair( sizeof(cl_int) , (void *)&minvalid_cols ));
        args.push_back( std::make_pair( sizeof(cl_int) , (void *)&moffset ));

        kernelName = kernelName + "_mask";
    }

    size_t globalThreads[3] = {groupnum * 256, 1, 1};
    size_t localThreads[3] = {256, 1, 1};

    openCLExecuteKernel(src.clCxt, &arithm_minMax, kernelName, globalThreads, localThreads,
                        args, -1, -1, buildOptions.c_str());
}

template <typename T, typename WT>
void arithmetic_minMax(const oclMat &src, double *minVal, double *maxVal, const oclMat &mask)
{
    size_t groupnum = src.clCxt->getDeviceInfo().maxComputeUnits;
    CV_Assert(groupnum != 0);

    int dbsize = groupnum * 2 * src.elemSize();
    oclMat buf;
    ensureSizeIsEnough(1, dbsize, CV_8UC1, buf);

    cl_mem buf_data = reinterpret_cast<cl_mem>(buf.data);
    arithmetic_minMax_run<T, WT>(src, mask, buf_data, groupnum, "arithm_op_minMax");

    Mat matbuf = Mat(buf);
    T *p = matbuf.ptr<T>();
    if (minVal != NULL)
    {
        *minVal = std::numeric_limits<double>::max();
        for (int i = 0, end = src.oclchannels() * (int)groupnum; i < end; i++)
            *minVal = *minVal < p[i] ? *minVal : p[i];
    }
    if (maxVal != NULL)
    {
        *maxVal = -std::numeric_limits<double>::max();
        for (int i = src.oclchannels() * (int)groupnum, end = i << 1; i < end; i++)
            *maxVal = *maxVal > p[i] ? *maxVal : p[i];
    }
}

typedef void (*minMaxFunc)(const oclMat &src, double *minVal, double *maxVal, const oclMat &mask);

void cv::ocl::minMax(const oclMat &src, double *minVal, double *maxVal, const oclMat &mask)
{
    CV_Assert(src.channels() == 1);
    CV_Assert(src.size() == mask.size() || mask.empty());
    CV_Assert(src.step % src.elemSize() == 0);

    if (minVal == NULL && maxVal == NULL)
        return;

    if (!src.clCxt->supportsFeature(FEATURE_CL_DOUBLE) && src.depth() == CV_64F)
    {
        CV_Error(Error::OpenCLDoubleNotSupported, "Selected device doesn't support double");
        return;
    }

    static minMaxFunc functab[] =
    {
        arithmetic_minMax<uchar, int>,
        arithmetic_minMax<char, int>,
        arithmetic_minMax<ushort, int>,
        arithmetic_minMax<short, int>,
        arithmetic_minMax<int, int>,
        arithmetic_minMax<float, float>,
        arithmetic_minMax<double, double>,
        0
    };

    minMaxFunc func = functab[src.depth()];
    CV_Assert(func != 0);

    func(src, minVal, maxVal, mask);
}

//////////////////////////////////////////////////////////////////////////////
/////////////////////////////////// norm /////////////////////////////////////
//////////////////////////////////////////////////////////////////////////////

double cv::ocl::norm(const oclMat &src1, int normType)
{
    CV_Assert((normType & NORM_RELATIVE) == 0);
    return norm(src1, oclMat(), normType);
}

static void arithm_absdiff_nonsaturate_run(const oclMat & src1, const oclMat & src2, oclMat & diff, int ntype)
{
    Context *clCxt = src1.clCxt;
    if (!clCxt->supportsFeature(FEATURE_CL_DOUBLE) && src1.depth() == CV_64F)
    {
        CV_Error(Error::OpenCLDoubleNotSupported, "Selected device doesn't support double");
        return;
    }
    CV_Assert(src1.step % src1.elemSize() == 0 && (src2.empty() || src2.step % src2.elemSize() == 0));

    int ddepth = std::max(src1.depth(), CV_32S);
    if (ntype == NORM_L2)
        ddepth = std::max<int>(CV_32F, ddepth);

    diff.create(src1.size(), CV_MAKE_TYPE(ddepth, src1.channels()));
    CV_Assert(diff.step % diff.elemSize() == 0);

    int oclChannels = src1.oclchannels(), sdepth = src1.depth();
    int src1step1 = src1.step / src1.elemSize(), src1offset1 = src1.offset / src1.elemSize();
    int src2step1 = src2.step / src2.elemSize(), src2offset1 = src2.offset / src2.elemSize();
    int diffstep1 = diff.step / diff.elemSize(), diffoffset1 = diff.offset / diff.elemSize();

    String kernelName = "arithm_absdiff_nonsaturate";
    size_t localThreads[3]  = { 16, 16, 1 };
    size_t globalThreads[3] = { diff.cols, diff.rows, 1 };

    const char * const typeMap[] = { "uchar", "char", "ushort", "short", "int", "float", "double" };
    const char * const channelMap[] = { "", "", "2", "4", "4" };

    std::string buildOptions = format("-D srcT=%s%s -D dstT=%s%s -D convertToDstT=convert_%s%s",
                                      typeMap[sdepth], channelMap[oclChannels],
                                      typeMap[ddepth], channelMap[oclChannels],
                                      typeMap[ddepth], channelMap[oclChannels]);

    std::vector<std::pair<size_t , const void *> > args;
    args.push_back( std::make_pair( sizeof(cl_mem), (void *)&src1.data ));
    args.push_back( std::make_pair( sizeof(cl_int), (void *)&src1step1 ));
    args.push_back( std::make_pair( sizeof(cl_int), (void *)&src1offset1 ));

    if (!src2.empty())
    {
        args.push_back( std::make_pair( sizeof(cl_mem), (void *)&src2.data ));
        args.push_back( std::make_pair( sizeof(cl_int), (void *)&src2step1 ));
        args.push_back( std::make_pair( sizeof(cl_int), (void *)&src2offset1 ));

        kernelName = kernelName + "_binary";
    }

    args.push_back( std::make_pair( sizeof(cl_mem), (void *)&diff.data ));
    args.push_back( std::make_pair( sizeof(cl_int), (void *)&diffstep1 ));
    args.push_back( std::make_pair( sizeof(cl_int), (void *)&diffoffset1 ));

    args.push_back( std::make_pair( sizeof(cl_int), (void *)&src1.cols ));
    args.push_back( std::make_pair( sizeof(cl_int), (void *)&src1.rows ));

    openCLExecuteKernel(clCxt, &arithm_absdiff_nonsaturate,
                        kernelName, globalThreads, localThreads,
                        args, -1, -1, buildOptions.c_str());
}

double cv::ocl::norm(const oclMat &src1, const oclMat &src2, int normType)
{
    if (!src1.clCxt->supportsFeature(FEATURE_CL_DOUBLE) && src1.depth() == CV_64F)
    {
        CV_Error(Error::OpenCLDoubleNotSupported, "Selected device doesn't support double");
        return -1;
    }
    CV_Assert(src2.empty() || (src1.type() == src2.type() && src1.size() == src2.size()));

    bool isRelative = (normType & NORM_RELATIVE) != 0;
    normType &= NORM_TYPE_MASK;
    CV_Assert(normType == NORM_INF || normType == NORM_L1 || normType == NORM_L2);

    Scalar s;
    int cn = src1.channels();
    double r = 0;
    oclMat diff;

    arithm_absdiff_nonsaturate_run(src1, src2, diff, normType);

    switch (normType)
    {
    case NORM_INF:
        diff = diff.reshape(1);
        minMax(diff, NULL, &r);
        break;
    case NORM_L1:
        s = sum(diff);
        for (int i = 0; i < cn; ++i)
            r += s[i];
        break;
    case NORM_L2:
        s = sqrSum(diff);
        for (int i = 0; i < cn; ++i)
            r += s[i];
        r = std::sqrt(r);
        break;
    }
    if (isRelative)
        r = r / (norm(src2, normType) + DBL_EPSILON);

    return r;
}

//////////////////////////////////////////////////////////////////////////////
////////////////////////////////// flip //////////////////////////////////////
//////////////////////////////////////////////////////////////////////////////

enum { FLIP_COLS = 1 << 0, FLIP_ROWS = 1 << 1, FLIP_BOTH = FLIP_ROWS | FLIP_COLS };

static void arithmetic_flip_run(const oclMat &src, oclMat &dst, String kernelName, int flipType)
{
    int cols = dst.cols, rows = dst.rows;
    if ((cols == 1 && flipType == FLIP_COLS) ||
            (rows == 1 && flipType == FLIP_ROWS) ||
            (rows == 1 && cols == 1 && flipType == FLIP_BOTH))
    {
        src.copyTo(dst);
        return;
    }

    cols = flipType == FLIP_COLS ? divUp(cols, 2) : cols;
    rows = flipType & FLIP_ROWS ? divUp(rows, 2) : rows;

    const char * const channelMap[] = { "", "", "2", "4", "4" };
    const char * const typeMap[] = { "uchar", "char", "ushort", "short", "int", "float", "double" };
    std::string buildOptions = format("-D T=%s%s", typeMap[dst.depth()], channelMap[dst.oclchannels()]);

    size_t localThreads[3]  = { 64, 4, 1 };
    size_t globalThreads[3] = { cols, rows, 1 };

    int elemSize = src.elemSize();
    int src_step = src.step / elemSize, src_offset = src.offset / elemSize;
    int dst_step = dst.step / elemSize, dst_offset = dst.offset / elemSize;

    std::vector<std::pair<size_t , const void *> > args;
    args.push_back( std::make_pair( sizeof(cl_mem), (void *)&src.data ));
    args.push_back( std::make_pair( sizeof(cl_int), (void *)&src_step ));
    args.push_back( std::make_pair( sizeof(cl_int), (void *)&src_offset ));
    args.push_back( std::make_pair( sizeof(cl_mem), (void *)&dst.data ));
    args.push_back( std::make_pair( sizeof(cl_int), (void *)&dst_step ));
    args.push_back( std::make_pair( sizeof(cl_int), (void *)&dst_offset ));
    args.push_back( std::make_pair( sizeof(cl_int), (void *)&dst.rows ));
    args.push_back( std::make_pair( sizeof(cl_int), (void *)&dst.cols ));
    args.push_back( std::make_pair( sizeof(cl_int), (void *)&rows ));
    args.push_back( std::make_pair( sizeof(cl_int), (void *)&cols ));

    openCLExecuteKernel(src.clCxt, &arithm_flip, kernelName, globalThreads, localThreads, args,
                        -1, -1, buildOptions.c_str());
}

void cv::ocl::flip(const oclMat &src, oclMat &dst, int flipCode)
{
    if (!src.clCxt->supportsFeature(FEATURE_CL_DOUBLE) && src.depth() == CV_64F)
    {
        CV_Error(Error::OpenCLDoubleNotSupported, "Selected device doesn't support double");
        return;
    }

    dst.create(src.size(), src.type());

    if (flipCode == 0)
        arithmetic_flip_run(src, dst, "arithm_flip_rows", FLIP_ROWS);
    else if (flipCode > 0)
        arithmetic_flip_run(src, dst, "arithm_flip_cols", FLIP_COLS);
    else
        arithmetic_flip_run(src, dst, "arithm_flip_rows_cols", FLIP_BOTH);
}

//////////////////////////////////////////////////////////////////////////////
////////////////////////////////// LUT  //////////////////////////////////////
//////////////////////////////////////////////////////////////////////////////

static void arithmetic_lut_run(const oclMat &src, const oclMat &lut, oclMat &dst, String kernelName)
{
    int sdepth = src.depth();
    int src_step1 = src.step1(), dst_step1 = dst.step1();
    int src_offset1 = src.offset / src.elemSize1(), dst_offset1 = dst.offset / dst.elemSize1();
    int lut_offset1 = lut.offset / lut.elemSize1() + (sdepth == CV_8U ? 0 : 128) * lut.channels();
    int cols1 = src.cols * src.oclchannels();

    size_t localSize[] = { 16, 16, 1 };
    size_t globalSize[] = { lut.channels() == 1 ? cols1 : src.cols, src.rows, 1 };

    const char * const typeMap[] = { "uchar", "char", "ushort", "short", "int", "float", "double" };
    std::string buildOptions = format("-D srcT=%s -D dstT=%s", typeMap[sdepth], typeMap[dst.depth()]);

    std::vector<std::pair<size_t , const void *> > args;
    args.push_back( std::make_pair( sizeof(cl_mem), (void *)&src.data ));
    args.push_back( std::make_pair( sizeof(cl_mem), (void *)&lut.data ));
    args.push_back( std::make_pair( sizeof(cl_mem), (void *)&dst.data ));
    args.push_back( std::make_pair( sizeof(cl_int), (void *)&cols1));
    args.push_back( std::make_pair( sizeof(cl_int), (void *)&src.rows ));
    args.push_back( std::make_pair( sizeof(cl_int), (void *)&src_offset1 ));
    args.push_back( std::make_pair( sizeof(cl_int), (void *)&lut_offset1 ));
    args.push_back( std::make_pair( sizeof(cl_int), (void *)&dst_offset1 ));
    args.push_back( std::make_pair( sizeof(cl_int), (void *)&src_step1 ));
    args.push_back( std::make_pair( sizeof(cl_int), (void *)&dst_step1 ));

    openCLExecuteKernel(src.clCxt, &arithm_LUT, kernelName, globalSize, localSize,
                        args, lut.oclchannels(), -1, buildOptions.c_str());
}

void cv::ocl::LUT(const oclMat &src, const oclMat &lut, oclMat &dst)
{
    if (!lut.clCxt->supportsFeature(FEATURE_CL_DOUBLE) && lut.depth() == CV_64F)
    {
        CV_Error(Error::OpenCLDoubleNotSupported, "Selected device doesn't support double");
        return;
    }

    int cn = src.channels(), depth = src.depth();

    CV_Assert(depth == CV_8U || depth == CV_8S);
    CV_Assert(lut.channels() == 1 || lut.channels() == src.channels());
    CV_Assert(lut.rows == 1 && lut.cols == 256);

    dst.create(src.size(), CV_MAKETYPE(lut.depth(), cn));
    arithmetic_lut_run(src, lut, dst, "LUT");
}

//////////////////////////////////////////////////////////////////////////////
//////////////////////////////// exp log /////////////////////////////////////
//////////////////////////////////////////////////////////////////////////////

static void arithmetic_exp_log_run(const oclMat &src, oclMat &dst, String kernelName, const cv::ocl::ProgramEntry* source)
{
    Context  *clCxt = src.clCxt;
    if (!clCxt->supportsFeature(FEATURE_CL_DOUBLE) && src.depth() == CV_64F)
    {
        CV_Error(Error::OpenCLDoubleNotSupported, "Selected device doesn't support double");
        return;
    }

    CV_Assert( src.depth() == CV_32F || src.depth() == CV_64F);
    dst.create(src.size(), src.type());

    int ddepth = dst.depth();
    int cols1 = src.cols * src.oclchannels();
    int srcoffset1 = src.offset / src.elemSize1(), dstoffset1 = dst.offset / dst.elemSize1();
    int srcstep1 = src.step1(), dststep1 = dst.step1();

    size_t localThreads[3]  = { 64, 4, 1 };
    size_t globalThreads[3] = { dst.cols, dst.rows, 1 };

    std::string buildOptions = format("-D srcT=%s",
                                      ddepth == CV_32F ? "float" : "double");

    std::vector<std::pair<size_t , const void *> > args;
    args.push_back( std::make_pair( sizeof(cl_mem), (void *)&src.data ));
    args.push_back( std::make_pair( sizeof(cl_mem), (void *)&dst.data ));
    args.push_back( std::make_pair( sizeof(cl_int), (void *)&cols1 ));
    args.push_back( std::make_pair( sizeof(cl_int), (void *)&src.rows ));
    args.push_back( std::make_pair( sizeof(cl_int), (void *)&srcoffset1 ));
    args.push_back( std::make_pair( sizeof(cl_int), (void *)&dstoffset1 ));
    args.push_back( std::make_pair( sizeof(cl_int), (void *)&srcstep1 ));
    args.push_back( std::make_pair( sizeof(cl_int), (void *)&dststep1 ));

    openCLExecuteKernel(clCxt, source, kernelName, globalThreads, localThreads,
                        args, src.oclchannels(), -1, buildOptions.c_str());
}

void cv::ocl::exp(const oclMat &src, oclMat &dst)
{
    arithmetic_exp_log_run(src, dst, "arithm_exp", &arithm_exp);
}

void cv::ocl::log(const oclMat &src, oclMat &dst)
{
    arithmetic_exp_log_run(src, dst, "arithm_log", &arithm_log);
}

//////////////////////////////////////////////////////////////////////////////
////////////////////////////// magnitude phase ///////////////////////////////
//////////////////////////////////////////////////////////////////////////////

static void arithmetic_magnitude_phase_run(const oclMat &src1, const oclMat &src2, oclMat &dst, String kernelName)
{
    int depth = dst.depth();

    size_t localThreads[3]  = { 64, 4, 1 };
    size_t globalThreads[3] = { dst.cols, dst.rows, 1 };

    int src1_step = src1.step / src1.elemSize(), src1_offset = src1.offset / src1.elemSize();
    int src2_step = src2.step / src2.elemSize(), src2_offset = src2.offset / src2.elemSize();
    int dst_step = dst.step / dst.elemSize(), dst_offset = dst.offset / dst.elemSize();

<<<<<<< HEAD
    std::vector<std::pair<size_t , const void *> > args;
    args.push_back( std::make_pair( sizeof(cl_mem), (void *)&src1.data ));
    args.push_back( std::make_pair( sizeof(cl_int), (void *)&src1.step ));
    args.push_back( std::make_pair( sizeof(cl_int), (void *)&src1.offset ));
    args.push_back( std::make_pair( sizeof(cl_mem), (void *)&src2.data ));
    args.push_back( std::make_pair( sizeof(cl_int), (void *)&src2.step ));
    args.push_back( std::make_pair( sizeof(cl_int), (void *)&src2.offset ));
    args.push_back( std::make_pair( sizeof(cl_mem), (void *)&dst.data ));
    args.push_back( std::make_pair( sizeof(cl_int), (void *)&dst.step ));
    args.push_back( std::make_pair( sizeof(cl_int), (void *)&dst.offset ));
    args.push_back( std::make_pair( sizeof(cl_int), (void *)&dst.rows ));
    args.push_back( std::make_pair( sizeof(cl_int), (void *)&cols ));
=======
    vector<pair<size_t , const void *> > args;
    args.push_back( make_pair( sizeof(cl_mem), (void *)&src1.data ));
    args.push_back( make_pair( sizeof(cl_int), (void *)&src1_step ));
    args.push_back( make_pair( sizeof(cl_int), (void *)&src1_offset ));
    args.push_back( make_pair( sizeof(cl_mem), (void *)&src2.data ));
    args.push_back( make_pair( sizeof(cl_int), (void *)&src2_step ));
    args.push_back( make_pair( sizeof(cl_int), (void *)&src2_offset ));
    args.push_back( make_pair( sizeof(cl_mem), (void *)&dst.data ));
    args.push_back( make_pair( sizeof(cl_int), (void *)&dst_step ));
    args.push_back( make_pair( sizeof(cl_int), (void *)&dst_offset ));
    args.push_back( make_pair( sizeof(cl_int), (void *)&dst.rows ));
    args.push_back( make_pair( sizeof(cl_int), (void *)&dst.cols ));
>>>>>>> 7703b63c

    const char * const channelMap[] = { "", "", "2", "4", "4" };
    std::string buildOptions = format("-D T=%s%s", depth == CV_32F ? "float" : "double", channelMap[dst.channels()]);

    openCLExecuteKernel(src1.clCxt, &arithm_magnitude, kernelName, globalThreads, localThreads, args, -1, -1, buildOptions.c_str());
}

void cv::ocl::magnitude(const oclMat &src1, const oclMat &src2, oclMat &dst)
{
    if (!src1.clCxt->supportsFeature(FEATURE_CL_DOUBLE) && src1.depth() == CV_64F)
    {
        CV_Error(Error::OpenCLDoubleNotSupported, "Selected device doesn't support double");
        return;
    }

    CV_Assert(src1.type() == src2.type() && src1.size() == src2.size() &&
              (src1.depth() == CV_32F || src1.depth() == CV_64F));

    dst.create(src1.size(), src1.type());
    arithmetic_magnitude_phase_run(src1, src2, dst, "arithm_magnitude");
}

static void arithmetic_phase_run(const oclMat &src1, const oclMat &src2, oclMat &dst, String kernelName, const cv::ocl::ProgramEntry* source)
{
    int depth = dst.depth(), cols1 = src1.cols * src1.oclchannels();
    int src1step1 = src1.step / src1.elemSize1(), src1offset1 = src1.offset / src1.elemSize1();
    int src2step1 = src2.step / src2.elemSize1(), src2offset1 = src2.offset / src2.elemSize1();
    int dststep1 = dst.step / dst.elemSize1(), dstoffset1 = dst.offset / dst.elemSize1();

    size_t localThreads[3]  = { 64, 4, 1 };
    size_t globalThreads[3] = { cols1, dst.rows, 1 };

    std::vector<std::pair<size_t , const void *> > args;
    args.push_back( std::make_pair( sizeof(cl_mem), (void *)&src1.data ));
    args.push_back( std::make_pair( sizeof(cl_int), (void *)&src1step1 ));
    args.push_back( std::make_pair( sizeof(cl_int), (void *)&src1offset1 ));
    args.push_back( std::make_pair( sizeof(cl_mem), (void *)&src2.data ));
    args.push_back( std::make_pair( sizeof(cl_int), (void *)&src2step1 ));
    args.push_back( std::make_pair( sizeof(cl_int), (void *)&src2offset1 ));
    args.push_back( std::make_pair( sizeof(cl_mem), (void *)&dst.data ));
    args.push_back( std::make_pair( sizeof(cl_int), (void *)&dststep1 ));
    args.push_back( std::make_pair( sizeof(cl_int), (void *)&dstoffset1 ));
    args.push_back( std::make_pair( sizeof(cl_int), (void *)&cols1 ));
    args.push_back( std::make_pair( sizeof(cl_int), (void *)&dst.rows ));

    openCLExecuteKernel(src1.clCxt, source, kernelName, globalThreads, localThreads, args, -1, depth);
}

void cv::ocl::phase(const oclMat &x, const oclMat &y, oclMat &Angle, bool angleInDegrees)
{
    if (!x.clCxt->supportsFeature(FEATURE_CL_DOUBLE) && x.depth() == CV_64F)
    {
        CV_Error(Error::OpenCLDoubleNotSupported, "Selected device doesn't support double");
        return;
    }

    CV_Assert(x.type() == y.type() && x.size() == y.size() && (x.depth() == CV_32F || x.depth() == CV_64F));
    CV_Assert(x.step % x.elemSize() == 0 && y.step % y.elemSize() == 0);

    Angle.create(x.size(), x.type());
    arithmetic_phase_run(x, y, Angle, angleInDegrees ? "arithm_phase_indegrees" : "arithm_phase_inradians", &arithm_phase);
}

//////////////////////////////////////////////////////////////////////////////
////////////////////////////////// cartToPolar ///////////////////////////////
//////////////////////////////////////////////////////////////////////////////

static void arithmetic_cartToPolar_run(const oclMat &src1, const oclMat &src2, oclMat &dst_mag, oclMat &dst_cart,
                                String kernelName, bool angleInDegrees)
{
    int channels = src1.oclchannels();
    int depth = src1.depth();

    int cols = src1.cols * channels;

    size_t localThreads[3]  = { 64, 4, 1 };
    size_t globalThreads[3] = { cols, src1.rows, 1 };

<<<<<<< HEAD
    int tmp = angleInDegrees ? 1 : 0;
    std::vector<std::pair<size_t , const void *> > args;
    args.push_back( std::make_pair( sizeof(cl_mem), (void *)&src1.data ));
    args.push_back( std::make_pair( sizeof(cl_int), (void *)&src1.step ));
    args.push_back( std::make_pair( sizeof(cl_int), (void *)&src1.offset ));
    args.push_back( std::make_pair( sizeof(cl_mem), (void *)&src2.data ));
    args.push_back( std::make_pair( sizeof(cl_int), (void *)&src2.step ));
    args.push_back( std::make_pair( sizeof(cl_int), (void *)&src2.offset ));
    args.push_back( std::make_pair( sizeof(cl_mem), (void *)&dst_mag.data ));
    args.push_back( std::make_pair( sizeof(cl_int), (void *)&dst_mag.step ));
    args.push_back( std::make_pair( sizeof(cl_int), (void *)&dst_mag.offset ));
    args.push_back( std::make_pair( sizeof(cl_mem), (void *)&dst_cart.data ));
    args.push_back( std::make_pair( sizeof(cl_int), (void *)&dst_cart.step ));
    args.push_back( std::make_pair( sizeof(cl_int), (void *)&dst_cart.offset ));
    args.push_back( std::make_pair( sizeof(cl_int), (void *)&src1.rows ));
    args.push_back( std::make_pair( sizeof(cl_int), (void *)&cols ));
    args.push_back( std::make_pair( sizeof(cl_int), (void *)&tmp ));
=======
    int src1_step = src1.step / src1.elemSize1(), src1_offset = src1.offset / src1.elemSize1();
    int src2_step = src2.step / src2.elemSize1(), src2_offset = src2.offset / src2.elemSize1();
    int dst_mag_step = dst_mag.step / dst_mag.elemSize1(), dst_mag_offset = dst_mag.offset / dst_mag.elemSize1();
    int dst_cart_step = dst_cart.step / dst_cart.elemSize1(), dst_cart_offset = dst_cart.offset / dst_cart.elemSize1();

    vector<pair<size_t , const void *> > args;
    args.push_back( make_pair( sizeof(cl_mem), (void *)&src1.data ));
    args.push_back( make_pair( sizeof(cl_int), (void *)&src1_step ));
    args.push_back( make_pair( sizeof(cl_int), (void *)&src1_offset ));
    args.push_back( make_pair( sizeof(cl_mem), (void *)&src2.data ));
    args.push_back( make_pair( sizeof(cl_int), (void *)&src2_step ));
    args.push_back( make_pair( sizeof(cl_int), (void *)&src2_offset ));
    args.push_back( make_pair( sizeof(cl_mem), (void *)&dst_mag.data ));
    args.push_back( make_pair( sizeof(cl_int), (void *)&dst_mag_step ));
    args.push_back( make_pair( sizeof(cl_int), (void *)&dst_mag_offset ));
    args.push_back( make_pair( sizeof(cl_mem), (void *)&dst_cart.data ));
    args.push_back( make_pair( sizeof(cl_int), (void *)&dst_cart_step ));
    args.push_back( make_pair( sizeof(cl_int), (void *)&dst_cart_offset ));
    args.push_back( make_pair( sizeof(cl_int), (void *)&src1.rows ));
    args.push_back( make_pair( sizeof(cl_int), (void *)&cols ));
>>>>>>> 7703b63c

    openCLExecuteKernel(src1.clCxt, &arithm_cartToPolar, kernelName, globalThreads, localThreads, args,
                        -1, depth, angleInDegrees ? "-D DEGREE" : "-D RADIAN");
}

void cv::ocl::cartToPolar(const oclMat &x, const oclMat &y, oclMat &mag, oclMat &angle, bool angleInDegrees)
{
    if (!x.clCxt->supportsFeature(FEATURE_CL_DOUBLE) && x.depth() == CV_64F)
    {
        CV_Error(Error::OpenCLDoubleNotSupported, "Selected device doesn't support double");
        return;
    }

    CV_Assert(x.type() == y.type() && x.size() == y.size() && (x.depth() == CV_32F || x.depth() == CV_64F));

    mag.create(x.size(), x.type());
    angle.create(x.size(), x.type());

    arithmetic_cartToPolar_run(x, y, mag, angle, "arithm_cartToPolar", angleInDegrees);
}

//////////////////////////////////////////////////////////////////////////////
////////////////////////////////// polarToCart ///////////////////////////////
//////////////////////////////////////////////////////////////////////////////

static void arithmetic_ptc_run(const oclMat &src1, const oclMat &src2, oclMat &dst1, oclMat &dst2, bool angleInDegrees,
                        String kernelName)
{
    int channels = src2.oclchannels(), depth = src2.depth();
    int cols = src2.cols * channels, rows = src2.rows;

    size_t localThreads[3]  = { 64, 4, 1 };
    size_t globalThreads[3] = { cols, rows, 1 };

<<<<<<< HEAD
    int tmp = angleInDegrees ? 1 : 0;
    std::vector<std::pair<size_t , const void *> > args;
    if (src1.data)
    {
        args.push_back( std::make_pair( sizeof(cl_mem), (void *)&src1.data ));
        args.push_back( std::make_pair( sizeof(cl_int), (void *)&src1.step ));
        args.push_back( std::make_pair( sizeof(cl_int), (void *)&src1.offset ));
    }
    args.push_back( std::make_pair( sizeof(cl_mem), (void *)&src2.data ));
    args.push_back( std::make_pair( sizeof(cl_int), (void *)&src2.step ));
    args.push_back( std::make_pair( sizeof(cl_int), (void *)&src2.offset ));
    args.push_back( std::make_pair( sizeof(cl_mem), (void *)&dst1.data ));
    args.push_back( std::make_pair( sizeof(cl_int), (void *)&dst1.step ));
    args.push_back( std::make_pair( sizeof(cl_int), (void *)&dst1.offset ));
    args.push_back( std::make_pair( sizeof(cl_mem), (void *)&dst2.data ));
    args.push_back( std::make_pair( sizeof(cl_int), (void *)&dst2.step ));
    args.push_back( std::make_pair( sizeof(cl_int), (void *)&dst2.offset ));
    args.push_back( std::make_pair( sizeof(cl_int), (void *)&rows ));
    args.push_back( std::make_pair( sizeof(cl_int), (void *)&cols ));
    args.push_back( std::make_pair( sizeof(cl_int), (void *)&tmp ));
=======
    int src1_step = src1.step / src1.elemSize1(), src1_offset = src1.offset / src1.elemSize1();
    int src2_step = src2.step / src2.elemSize1(), src2_offset = src2.offset / src2.elemSize1();
    int dst1_step = dst1.step / dst1.elemSize1(), dst1_offset = dst1.offset / dst1.elemSize1();
    int dst2_step = dst2.step / dst2.elemSize1(), dst2_offset = dst2.offset / dst2.elemSize1();

    vector<pair<size_t , const void *> > args;
    if (src1.data)
    {
        args.push_back( make_pair( sizeof(cl_mem), (void *)&src1.data ));
        args.push_back( make_pair( sizeof(cl_int), (void *)&src1_step ));
        args.push_back( make_pair( sizeof(cl_int), (void *)&src1_offset ));
    }
    args.push_back( make_pair( sizeof(cl_mem), (void *)&src2.data ));
    args.push_back( make_pair( sizeof(cl_int), (void *)&src2_step ));
    args.push_back( make_pair( sizeof(cl_int), (void *)&src2_offset ));
    args.push_back( make_pair( sizeof(cl_mem), (void *)&dst1.data ));
    args.push_back( make_pair( sizeof(cl_int), (void *)&dst1_step ));
    args.push_back( make_pair( sizeof(cl_int), (void *)&dst1_offset ));
    args.push_back( make_pair( sizeof(cl_mem), (void *)&dst2.data ));
    args.push_back( make_pair( sizeof(cl_int), (void *)&dst2_step ));
    args.push_back( make_pair( sizeof(cl_int), (void *)&dst2_offset ));
    args.push_back( make_pair( sizeof(cl_int), (void *)&rows ));
    args.push_back( make_pair( sizeof(cl_int), (void *)&cols ));
>>>>>>> 7703b63c

    openCLExecuteKernel(src1.clCxt, &arithm_polarToCart, kernelName, globalThreads, localThreads,
                        args, -1, depth, angleInDegrees ? "-D DEGREE" : "-D RADIAN");
}

void cv::ocl::polarToCart(const oclMat &magnitude, const oclMat &angle, oclMat &x, oclMat &y, bool angleInDegrees)
{
    if (!magnitude.clCxt->supportsFeature(FEATURE_CL_DOUBLE) && magnitude.depth() == CV_64F)
    {
        CV_Error(Error::OpenCLDoubleNotSupported, "Selected device doesn't support double");
        return;
    }

    CV_Assert(angle.depth() == CV_32F || angle.depth() == CV_64F);
    CV_Assert(magnitude.size() == angle.size() && magnitude.type() == angle.type());

    x.create(angle.size(), angle.type());
    y.create(angle.size(), angle.type());

    if ( magnitude.data )
        arithmetic_ptc_run(magnitude, angle, x, y, angleInDegrees, "arithm_polarToCart_mag");
    else
        arithmetic_ptc_run(magnitude, angle, x, y, angleInDegrees, "arithm_polarToCart");
}

//////////////////////////////////////////////////////////////////////////////
/////////////////////////////////// minMaxLoc ////////////////////////////////
//////////////////////////////////////////////////////////////////////////////

static void arithmetic_minMaxLoc_run(const oclMat &src, cl_mem &dst, int vlen , int groupnum)
{
    std::vector<std::pair<size_t , const void *> > args;
    int all_cols = src.step / (vlen * src.elemSize1());
    int pre_cols = (src.offset % src.step) / (vlen * src.elemSize1());
    int sec_cols = all_cols - (src.offset % src.step + src.cols * src.elemSize1() - 1) / (vlen * src.elemSize1()) - 1;
    int invalid_cols = pre_cols + sec_cols;
    int cols = all_cols - invalid_cols , elemnum = cols * src.rows;;
    int offset = src.offset / (vlen * src.elemSize1());
    int repeat_s = src.offset / src.elemSize1() - offset * vlen;
    int repeat_e = (offset + cols) * vlen - src.offset / src.elemSize1() - src.cols;
    args.push_back( std::make_pair( sizeof(cl_int) , (void *)&cols ));
    args.push_back( std::make_pair( sizeof(cl_int) , (void *)&invalid_cols ));
    args.push_back( std::make_pair( sizeof(cl_int) , (void *)&offset));
    args.push_back( std::make_pair( sizeof(cl_int) , (void *)&elemnum));
    args.push_back( std::make_pair( sizeof(cl_int) , (void *)&groupnum));
    args.push_back( std::make_pair( sizeof(cl_mem) , (void *)&src.data));
    args.push_back( std::make_pair( sizeof(cl_mem) , (void *)&dst ));
    char build_options[50];
    sprintf(build_options, "-D DEPTH_%d -D REPEAT_S%d -D REPEAT_E%d", src.depth(), repeat_s, repeat_e);
    size_t gt[3] = {groupnum * 256, 1, 1}, lt[3] = {256, 1, 1};
    openCLExecuteKernel(src.clCxt, &arithm_minMaxLoc, "arithm_op_minMaxLoc", gt, lt, args, -1, -1, build_options);
}

static void arithmetic_minMaxLoc_mask_run(const oclMat &src, const oclMat &mask, cl_mem &dst, int vlen, int groupnum)
{
    std::vector<std::pair<size_t , const void *> > args;
    size_t gt[3] = {groupnum * 256, 1, 1}, lt[3] = {256, 1, 1};
    char build_options[50];
    if (src.oclchannels() == 1)
    {
        int cols = (src.cols - 1) / vlen + 1;
        int invalid_cols = src.step / (vlen * src.elemSize1()) - cols;
        int offset = src.offset / src.elemSize1();
        int repeat_me = vlen - (mask.cols % vlen == 0 ? vlen : mask.cols % vlen);
        int minvalid_cols = mask.step / (vlen * mask.elemSize1()) - cols;
        int moffset = mask.offset / mask.elemSize1();
        int elemnum = cols * src.rows;
        sprintf(build_options, "-D DEPTH_%d -D REPEAT_E%d", src.depth(), repeat_me);
        args.push_back( std::make_pair( sizeof(cl_int) , (void *)&cols ));
        args.push_back( std::make_pair( sizeof(cl_int) , (void *)&invalid_cols ));
        args.push_back( std::make_pair( sizeof(cl_int) , (void *)&offset));
        args.push_back( std::make_pair( sizeof(cl_int) , (void *)&elemnum));
        args.push_back( std::make_pair( sizeof(cl_int) , (void *)&groupnum));
        args.push_back( std::make_pair( sizeof(cl_mem) , (void *)&src.data));
        args.push_back( std::make_pair( sizeof(cl_int) , (void *)&minvalid_cols ));
        args.push_back( std::make_pair( sizeof(cl_int) , (void *)&moffset ));
        args.push_back( std::make_pair( sizeof(cl_mem) , (void *)&mask.data ));
        args.push_back( std::make_pair( sizeof(cl_mem) , (void *)&dst ));

        openCLExecuteKernel(src.clCxt, &arithm_minMaxLoc_mask, "arithm_op_minMaxLoc_mask", gt, lt, args, -1, -1, build_options);
    }
}

template <typename T>
void arithmetic_minMaxLoc(const oclMat &src, double *minVal, double *maxVal,
                          Point *minLoc, Point *maxLoc, const oclMat &mask)
{
    CV_Assert(src.oclchannels() == 1);
    size_t groupnum = src.clCxt->getDeviceInfo().maxComputeUnits;
    CV_Assert(groupnum != 0);
    int minloc = -1 , maxloc = -1;
    int vlen = 4, dbsize = groupnum * vlen * 4 * sizeof(T) ;
    Context *clCxt = src.clCxt;
    cl_mem dstBuffer = openCLCreateBuffer(clCxt, CL_MEM_WRITE_ONLY, dbsize);
    *minVal = std::numeric_limits<double>::max() , *maxVal = -std::numeric_limits<double>::max();

    if (mask.empty())
        arithmetic_minMaxLoc_run(src, dstBuffer, vlen, groupnum);
    else
        arithmetic_minMaxLoc_mask_run(src, mask, dstBuffer, vlen, groupnum);

    AutoBuffer<T> _buf(groupnum * vlen * 4);
    T *p = (T*)_buf;
    memset(p, 0, dbsize);

    openCLReadBuffer(clCxt, dstBuffer, (void *)p, dbsize);
    for (int i = 0; i < vlen * (int)groupnum; i++)
    {
        *minVal = (*minVal < p[i] || p[i + 2 * vlen * groupnum] == -1) ? *minVal : p[i];
        minloc = (*minVal < p[i] || p[i + 2 * vlen * groupnum] == -1) ? minloc : cvRound(p[i + 2 * vlen * groupnum]);
    }
    for (int i = vlen * (int)groupnum; i < 2 * vlen * (int)groupnum; i++)
    {
        *maxVal = (*maxVal > p[i] || p[i + 2 * vlen * groupnum] == -1) ? *maxVal : p[i];
        maxloc = (*maxVal > p[i] || p[i + 2 * vlen * groupnum] == -1) ? maxloc : cvRound(p[i + 2 * vlen * groupnum]);
    }

    int pre_rows = src.offset / src.step;
    int pre_cols = (src.offset % src.step) / src.elemSize1();
    int wholecols = src.step / src.elemSize1();
    if ( minLoc )
    {
        if ( minloc >= 0 )
        {
            minLoc->y = minloc / wholecols - pre_rows;
            minLoc->x = minloc % wholecols - pre_cols;
        }
        else
            minLoc->x = minLoc->y = -1;
    }
    if ( maxLoc )
    {
        if ( maxloc >= 0 )
        {
            maxLoc->y = maxloc / wholecols - pre_rows;
            maxLoc->x = maxloc % wholecols - pre_cols;
        }
        else
            maxLoc->x = maxLoc->y = -1;
    }

    openCLSafeCall(clReleaseMemObject(dstBuffer));
}

typedef void (*minMaxLocFunc)(const oclMat &src, double *minVal, double *maxVal,
                              Point *minLoc, Point *maxLoc, const oclMat &mask);

void cv::ocl::minMaxLoc(const oclMat &src, double *minVal, double *maxVal,
                        Point *minLoc, Point *maxLoc, const oclMat &mask)
{
    if (!src.clCxt->supportsFeature(FEATURE_CL_DOUBLE) && src.depth() == CV_64F)
    {
        CV_Error(Error::OpenCLDoubleNotSupported, "Selected device doesn't support double");
        return;
    }

    static minMaxLocFunc functab[2] =
    {
        arithmetic_minMaxLoc<float>,
        arithmetic_minMaxLoc<double>
    };

    minMaxLocFunc func;
    func = functab[(int)src.clCxt->supportsFeature(FEATURE_CL_DOUBLE)];
    func(src, minVal, maxVal, minLoc, maxLoc, mask);
}

//////////////////////////////////////////////////////////////////////////////
///////////////////////////// countNonZero ///////////////////////////////////
//////////////////////////////////////////////////////////////////////////////

static void arithmetic_countNonZero_run(const oclMat &src, cl_mem &dst, int groupnum, String kernelName)
{
    int ochannels = src.oclchannels();
    int all_cols = src.step / src.elemSize();
    int pre_cols = (src.offset % src.step) / src.elemSize();
    int sec_cols = all_cols - (src.offset % src.step + src.cols * src.elemSize() - 1) / src.elemSize() - 1;
    int invalid_cols = pre_cols + sec_cols;
    int cols = all_cols - invalid_cols , elemnum = cols * src.rows;;
    int offset = src.offset / src.elemSize();

    const char * const typeMap[] = { "uchar", "char", "ushort", "short", "int", "float", "double" };
    const char * const channelMap[] = { " ", " ", "2", "4", "4" };
    String buildOptions = format("-D srcT=%s%s -D dstT=int%s", typeMap[src.depth()], channelMap[ochannels],
                                 channelMap[ochannels]);

    std::vector<std::pair<size_t , const void *> > args;
    args.push_back( std::make_pair( sizeof(cl_int) , (void *)&cols ));
    args.push_back( std::make_pair( sizeof(cl_int) , (void *)&invalid_cols ));
    args.push_back( std::make_pair( sizeof(cl_int) , (void *)&offset));
    args.push_back( std::make_pair( sizeof(cl_int) , (void *)&elemnum));
    args.push_back( std::make_pair( sizeof(cl_int) , (void *)&groupnum));
    args.push_back( std::make_pair( sizeof(cl_mem) , (void *)&src.data));
    args.push_back( std::make_pair( sizeof(cl_mem) , (void *)&dst ));

    size_t globalThreads[3] = { groupnum * 256, 1, 1 };
    size_t localThreads[3] = { 256, 1, 1 };

    openCLExecuteKernel(src.clCxt, &arithm_nonzero, kernelName, globalThreads, localThreads,
                        args, -1, -1, buildOptions.c_str());
}

int cv::ocl::countNonZero(const oclMat &src)
{
    CV_Assert(src.step % src.elemSize() == 0);
    CV_Assert(src.channels() == 1);

    Context *clCxt = src.clCxt;
    if (!src.clCxt->supportsFeature(FEATURE_CL_DOUBLE) && src.depth() == CV_64F)
    {
        CV_Error(Error::OpenCLDoubleNotSupported, "selected device doesn't support double");
        return -1;
    }

    size_t groupnum = src.clCxt->getDeviceInfo().maxComputeUnits;
    CV_Assert(groupnum != 0);
    int dbsize = groupnum;

    String kernelName = "arithm_op_nonzero";

    AutoBuffer<int> _buf(dbsize);
    int *p = (int*)_buf, nonzero = 0;
    memset(p, 0, dbsize * sizeof(int));

    cl_mem dstBuffer = openCLCreateBuffer(clCxt, CL_MEM_WRITE_ONLY, dbsize * sizeof(int));
    arithmetic_countNonZero_run(src, dstBuffer, groupnum, kernelName);
    openCLReadBuffer(clCxt, dstBuffer, (void *)p, dbsize * sizeof(int));

    for (int i = 0; i < dbsize; i++)
        nonzero += p[i];

    openCLSafeCall(clReleaseMemObject(dstBuffer));

    return nonzero;
}

//////////////////////////////////////////////////////////////////////////////
////////////////////////////////bitwise_op////////////////////////////////////
//////////////////////////////////////////////////////////////////////////////

static void bitwise_unary_run(const oclMat &src1, oclMat &dst, String kernelName, const cv::ocl::ProgramEntry* source)
{
    dst.create(src1.size(), src1.type());

    int channels = dst.oclchannels();
    int depth = dst.depth();

    int vector_lengths[4][7] = {{4, 4, 4, 4, 1, 1, 1},
        {4, 4, 4, 4, 1, 1, 1},
        {4, 4, 4, 4, 1, 1, 1},
        {4, 4, 4, 4, 1, 1, 1}
    };

    size_t vector_length = vector_lengths[channels - 1][depth];
    int offset_cols = (dst.offset / dst.elemSize1()) & (vector_length - 1);
    int cols = divUp(dst.cols * channels + offset_cols, vector_length);

    size_t localThreads[3]  = { 64, 4, 1 };
    size_t globalThreads[3] = { cols, dst.rows, 1 };

    int dst_step1 = dst.cols * dst.elemSize();
    std::vector<std::pair<size_t , const void *> > args;
    args.push_back( std::make_pair( sizeof(cl_mem), (void *)&src1.data ));
    args.push_back( std::make_pair( sizeof(cl_int), (void *)&src1.step ));
    args.push_back( std::make_pair( sizeof(cl_int), (void *)&src1.offset ));
    args.push_back( std::make_pair( sizeof(cl_mem), (void *)&dst.data ));
    args.push_back( std::make_pair( sizeof(cl_int), (void *)&dst.step ));
    args.push_back( std::make_pair( sizeof(cl_int), (void *)&dst.offset ));
    args.push_back( std::make_pair( sizeof(cl_int), (void *)&src1.rows ));
    args.push_back( std::make_pair( sizeof(cl_int), (void *)&cols ));
    args.push_back( std::make_pair( sizeof(cl_int), (void *)&dst_step1 ));

    openCLExecuteKernel(src1.clCxt, source, kernelName, globalThreads, localThreads, args, -1, depth);
}

enum { AND = 0, OR, XOR };

static void bitwise_binary_run(const oclMat &src1, const oclMat &src2, const Scalar& src3, const oclMat &mask,
                               oclMat &dst, int operationType)
{
    CV_Assert(operationType >= AND && operationType <= XOR);
    CV_Assert(src2.empty() || (!src2.empty() && src1.type() == src2.type() && src1.size() == src2.size()));
    CV_Assert(mask.empty() || (!mask.empty() && mask.type() == CV_8UC1 && mask.size() == src1.size()));

    dst.create(src1.size(), src1.type());
    oclMat m;

    const char operationMap[] = { '&', '|', '^' };
    std::string kernelName("arithm_bitwise_binary");

    int vlen = std::min<int>(8, src1.elemSize1() * src1.oclchannels());
    std::string vlenstr = vlen > 1 ? format("%d", vlen) : "";
    std::string buildOptions = format("-D Operation=%c -D vloadn=vload%s -D vstoren=vstore%s -D elemSize=%d -D vlen=%d"
                                      " -D ucharv=uchar%s",
                                      operationMap[operationType], vlenstr.c_str(), vlenstr.c_str(),
                                      (int)src1.elemSize(), vlen, vlenstr.c_str());

    size_t localThreads[3]  = { 16, 16, 1 };
    size_t globalThreads[3] = { dst.cols, dst.rows, 1 };

    std::vector<std::pair<size_t , const void *> > args;
    args.push_back( std::make_pair( sizeof(cl_mem), (void *)&src1.data ));
    args.push_back( std::make_pair( sizeof(cl_int), (void *)&src1.step ));
    args.push_back( std::make_pair( sizeof(cl_int), (void *)&src1.offset ));

    if (src2.empty())
    {
        m.create(1, 1, dst.type());
        m.setTo(src3);

        args.push_back( std::make_pair( sizeof(cl_mem), (void *)&m.data ));

        kernelName += "_scalar";
    }
    else
    {
        args.push_back( std::make_pair( sizeof(cl_mem), (void *)&src2.data ));
        args.push_back( std::make_pair( sizeof(cl_int), (void *)&src2.step ));
        args.push_back( std::make_pair( sizeof(cl_int), (void *)&src2.offset ));
    }

    if (!mask.empty())
    {
        args.push_back( std::make_pair( sizeof(cl_mem), (void *)&mask.data ));
        args.push_back( std::make_pair( sizeof(cl_int), (void *)&mask.step ));
        args.push_back( std::make_pair( sizeof(cl_int), (void *)&mask.offset ));

        kernelName += "_mask";
    }

    args.push_back( std::make_pair( sizeof(cl_mem), (void *)&dst.data ));
    args.push_back( std::make_pair( sizeof(cl_int), (void *)&dst.step ));
    args.push_back( std::make_pair( sizeof(cl_int), (void *)&dst.offset ));

    args.push_back( std::make_pair( sizeof(cl_int), (void *)&src1.cols ));
    args.push_back( std::make_pair( sizeof(cl_int), (void *)&src1.rows ));

    openCLExecuteKernel(src1.clCxt, mask.empty() ? (!src2.empty() ? &arithm_bitwise_binary : &arithm_bitwise_binary_scalar) :
                                              (!src2.empty() ? &arithm_bitwise_binary_mask : &arithm_bitwise_binary_scalar_mask),
                        kernelName, globalThreads, localThreads,
                        args, -1, -1, buildOptions.c_str());
}

void cv::ocl::bitwise_not(const oclMat &src, oclMat &dst)
{
    if (!src.clCxt->supportsFeature(FEATURE_CL_DOUBLE) && src.depth() == CV_64F)
    {
        CV_Error(Error::OpenCLDoubleNotSupported, "Selected device doesn't support double");
        return;
    }

    dst.create(src.size(), src.type());
    bitwise_unary_run(src, dst, "arithm_bitwise_not", &arithm_bitwise_not);
}

void cv::ocl::bitwise_or(const oclMat &src1, const oclMat &src2, oclMat &dst, const oclMat &mask)
{
    bitwise_binary_run(src1, src2, Scalar(), mask, dst, OR);
}

void cv::ocl::bitwise_or(const oclMat &src1, const Scalar &src2, oclMat &dst, const oclMat &mask)
{
    bitwise_binary_run(src1, oclMat(), src2, mask, dst, OR);
}

void cv::ocl::bitwise_and(const oclMat &src1, const oclMat &src2, oclMat &dst, const oclMat &mask)
{
    bitwise_binary_run(src1, src2, Scalar(), mask, dst, AND);
}

void cv::ocl::bitwise_and(const oclMat &src1, const Scalar &src2, oclMat &dst, const oclMat &mask)
{
    bitwise_binary_run(src1, oclMat(), src2, mask, dst, AND);
}

void cv::ocl::bitwise_xor(const oclMat &src1, const oclMat &src2, oclMat &dst, const oclMat &mask)
{
    bitwise_binary_run(src1, src2, Scalar(), mask, dst, XOR);
}

void cv::ocl::bitwise_xor(const oclMat &src1, const Scalar &src2, oclMat &dst, const oclMat &mask)
{
    bitwise_binary_run(src1, oclMat(), src2, mask, dst, XOR);
}

oclMat cv::ocl::operator ~ (const oclMat &src)
{
    return oclMatExpr(src, oclMat(), MAT_NOT);
}

oclMat cv::ocl::operator | (const oclMat &src1, const oclMat &src2)
{
    return oclMatExpr(src1, src2, MAT_OR);
}

oclMat cv::ocl::operator & (const oclMat &src1, const oclMat &src2)
{
    return oclMatExpr(src1, src2, MAT_AND);
}

oclMat cv::ocl::operator ^ (const oclMat &src1, const oclMat &src2)
{
    return oclMatExpr(src1, src2, MAT_XOR);
}

cv::ocl::oclMatExpr cv::ocl::operator + (const oclMat &src1, const oclMat &src2)
{
    return oclMatExpr(src1, src2, cv::ocl::MAT_ADD);
}

cv::ocl::oclMatExpr cv::ocl::operator - (const oclMat &src1, const oclMat &src2)
{
    return oclMatExpr(src1, src2, cv::ocl::MAT_SUB);
}

cv::ocl::oclMatExpr cv::ocl::operator * (const oclMat &src1, const oclMat &src2)
{
    return oclMatExpr(src1, src2, cv::ocl::MAT_MUL);
}

cv::ocl::oclMatExpr cv::ocl::operator / (const oclMat &src1, const oclMat &src2)
{
    return oclMatExpr(src1, src2, cv::ocl::MAT_DIV);
}

void oclMatExpr::assign(oclMat& m) const
{
    switch (op)
    {
        case MAT_ADD:
            add(a, b, m);
            break;
        case MAT_SUB:
            subtract(a, b, m);
            break;
        case MAT_MUL:
            multiply(a, b, m);
            break;
        case MAT_DIV:
            divide(a, b, m);
            break;
        case MAT_NOT:
            bitwise_not(a, m);
            break;
        case MAT_AND:
            bitwise_and(a, b, m);
            break;
        case MAT_OR:
            bitwise_or(a, b, m);
            break;
        case MAT_XOR:
            bitwise_xor(a, b, m);
            break;
    }
}

oclMatExpr::operator oclMat() const
{
    oclMat m;
    assign(m);
    return m;
}

//////////////////////////////////////////////////////////////////////////////
/////////////////////////////// transpose ////////////////////////////////////
//////////////////////////////////////////////////////////////////////////////

#define TILE_DIM   (32)
#define BLOCK_ROWS (256 / TILE_DIM)

static void transpose_run(const oclMat &src, oclMat &dst, String kernelName, bool inplace = false)
{
    const char * const typeMap[] = { "uchar", "char", "ushort", "short", "int", "float", "double" };
    const char channelsString[] = { ' ', ' ', '2', '4', '4' };
    std::string buildOptions = format("-D T=%s%c", typeMap[src.depth()],
                                      channelsString[src.channels()]);

    size_t localThreads[3]  = { TILE_DIM, BLOCK_ROWS, 1 };
    size_t globalThreads[3] = { src.cols, inplace ? src.rows : divUp(src.rows, TILE_DIM) * BLOCK_ROWS, 1 };

    int srcstep1 = src.step / src.elemSize(), dststep1 = dst.step / dst.elemSize();
    int srcoffset1 = src.offset / src.elemSize(), dstoffset1 = dst.offset / dst.elemSize();

    std::vector<std::pair<size_t , const void *> > args;
    args.push_back( std::make_pair( sizeof(cl_mem), (void *)&src.data ));
    args.push_back( std::make_pair( sizeof(cl_mem), (void *)&dst.data ));
    args.push_back( std::make_pair( sizeof(cl_int), (void *)&src.cols ));
    args.push_back( std::make_pair( sizeof(cl_int), (void *)&src.rows ));
    args.push_back( std::make_pair( sizeof(cl_int), (void *)&srcstep1 ));
    args.push_back( std::make_pair( sizeof(cl_int), (void *)&dststep1 ));
    args.push_back( std::make_pair( sizeof(cl_int), (void *)&srcoffset1 ));
    args.push_back( std::make_pair( sizeof(cl_int), (void *)&dstoffset1 ));

    openCLExecuteKernel(src.clCxt, &arithm_transpose, kernelName, globalThreads, localThreads,
                        args, -1, -1, buildOptions.c_str());
}

void cv::ocl::transpose(const oclMat &src, oclMat &dst)
{
    if (!src.clCxt->supportsFeature(FEATURE_CL_DOUBLE) && src.depth() == CV_64F)
    {
        CV_Error(Error::OpenCLDoubleNotSupported, "Selected device doesn't support double");
        return;
    }

    if ( src.data == dst.data && src.cols == src.rows && dst.offset == src.offset
         && dst.size() == src.size())
        transpose_run( src, dst, "transpose_inplace", true);
    else
    {
        dst.create(src.cols, src.rows, src.type());
        transpose_run( src, dst, "transpose");
    }
}

//////////////////////////////////////////////////////////////////////////////
////////////////////////////// addWeighted ///////////////////////////////////
//////////////////////////////////////////////////////////////////////////////

void cv::ocl::addWeighted(const oclMat &src1, double alpha, const oclMat &src2, double beta, double gama, oclMat &dst)
{
    Context *clCxt = src1.clCxt;
    bool hasDouble = clCxt->supportsFeature(FEATURE_CL_DOUBLE);
    if (!hasDouble && src1.depth() == CV_64F)
    {
        CV_Error(Error::OpenCLDoubleNotSupported, "Selected device doesn't support double");
        return;
    }

    CV_Assert(src1.size() ==  src2.size() && src1.type() == src2.type());
    dst.create(src1.size(), src1.type());

    int channels = dst.oclchannels();
    int depth = dst.depth();

    int cols1 = src1.cols * channels;
    int src1step1 = src1.step1(), src1offset1 = src1.offset / src1.elemSize1();
    int src2step1 = src2.step1(), src2offset1 = src2.offset / src1.elemSize1();
    int dststep1 = dst.step1(), dstoffset1 = dst.offset / dst.elemSize1();

    const char * const typeMap[] = { "uchar", "char", "ushort", "short", "int", "float", "double" };
    std::string buildOptions = format("-D T=%s -D WT=%s -D convertToT=convert_%s%s",
                                      typeMap[depth], hasDouble ? "double" : "float", typeMap[depth],
                                      depth >= CV_32F ? "" : "_sat_rte");

    size_t localThreads[3]  = { 256, 1, 1 };
    size_t globalThreads[3] = { cols1, dst.rows, 1};

    float alpha_f = static_cast<float>(alpha),
            beta_f = static_cast<float>(beta),
            gama_f = static_cast<float>(gama);

    std::vector<std::pair<size_t , const void *> > args;
    args.push_back( std::make_pair( sizeof(cl_mem), (void *)&src1.data ));
    args.push_back( std::make_pair( sizeof(cl_int), (void *)&src1step1 ));
    args.push_back( std::make_pair( sizeof(cl_int), (void *)&src1offset1));
    args.push_back( std::make_pair( sizeof(cl_mem), (void *)&src2.data ));
    args.push_back( std::make_pair( sizeof(cl_int), (void *)&src2step1 ));
    args.push_back( std::make_pair( sizeof(cl_int), (void *)&src2offset1));
    args.push_back( std::make_pair( sizeof(cl_mem), (void *)&dst.data ));
    args.push_back( std::make_pair( sizeof(cl_int), (void *)&dststep1 ));
    args.push_back( std::make_pair( sizeof(cl_int), (void *)&dstoffset1));

    if (!hasDouble)
    {
        args.push_back( std::make_pair( sizeof(cl_float), (void *)&alpha_f ));
        args.push_back( std::make_pair( sizeof(cl_float), (void *)&beta_f ));
        args.push_back( std::make_pair( sizeof(cl_float), (void *)&gama_f ));
    }
    else
    {
        args.push_back( std::make_pair( sizeof(cl_double), (void *)&alpha ));
        args.push_back( std::make_pair( sizeof(cl_double), (void *)&beta ));
        args.push_back( std::make_pair( sizeof(cl_double), (void *)&gama ));
    }

    args.push_back( std::make_pair( sizeof(cl_int), (void *)&cols1 ));
    args.push_back( std::make_pair( sizeof(cl_int), (void *)&src1.rows ));

    openCLExecuteKernel(clCxt, &arithm_addWeighted, "addWeighted", globalThreads, localThreads,
                        args, -1, -1, buildOptions.c_str());
}

//////////////////////////////////////////////////////////////////////////////
/////////////////////////////////// Pow //////////////////////////////////////
//////////////////////////////////////////////////////////////////////////////

<<<<<<< HEAD
static void arithmetic_pow_run(const oclMat &src1, double p, oclMat &dst, String kernelName, const cv::ocl::ProgramEntry* source)
=======
static void arithmetic_pow_run(const oclMat &src, double p, oclMat &dst, string kernelName, const cv::ocl::ProgramEntry* source)
>>>>>>> 7703b63c
{
    int channels = dst.oclchannels();
    int depth = dst.depth();

    size_t localThreads[3]  = { 64, 4, 1 };
    size_t globalThreads[3] = { dst.cols, dst.rows, 1 };

    const char * const typeStr = depth == CV_32F ? "float" : "double";
    const char * const channelMap[] = { "", "", "2", "4", "4" };
    std::string buildOptions = format("-D VT=%s%s -D T=%s", typeStr, channelMap[channels], typeStr);

    int src_step = src.step / src.elemSize(), src_offset = src.offset / src.elemSize();
    int dst_step = dst.step / dst.elemSize(), dst_offset = dst.offset / dst.elemSize();

<<<<<<< HEAD
    int dst_step1 = dst.cols * dst.elemSize();
    std::vector<std::pair<size_t , const void *> > args;
    args.push_back( std::make_pair( sizeof(cl_mem), (void *)&src1.data ));
    args.push_back( std::make_pair( sizeof(cl_int), (void *)&src1.step ));
    args.push_back( std::make_pair( sizeof(cl_int), (void *)&src1.offset ));
    args.push_back( std::make_pair( sizeof(cl_mem), (void *)&dst.data ));
    args.push_back( std::make_pair( sizeof(cl_int), (void *)&dst.step ));
    args.push_back( std::make_pair( sizeof(cl_int), (void *)&dst.offset ));
    args.push_back( std::make_pair( sizeof(cl_int), (void *)&dst.rows ));
    args.push_back( std::make_pair( sizeof(cl_int), (void *)&cols ));
    args.push_back( std::make_pair( sizeof(cl_int), (void *)&dst_step1 ));

    float pf = static_cast<float>(p);
    if (!src1.clCxt->supportsFeature(FEATURE_CL_DOUBLE))
        args.push_back( std::make_pair( sizeof(cl_float), (void *)&pf ));
=======
    vector<pair<size_t , const void *> > args;
    args.push_back( make_pair( sizeof(cl_mem), (void *)&src.data ));
    args.push_back( make_pair( sizeof(cl_int), (void *)&src_step ));
    args.push_back( make_pair( sizeof(cl_int), (void *)&src_offset ));
    args.push_back( make_pair( sizeof(cl_mem), (void *)&dst.data ));
    args.push_back( make_pair( sizeof(cl_int), (void *)&dst_step ));
    args.push_back( make_pair( sizeof(cl_int), (void *)&dst_offset ));
    args.push_back( make_pair( sizeof(cl_int), (void *)&dst.rows ));
    args.push_back( make_pair( sizeof(cl_int), (void *)&dst.cols ));

    float pf = static_cast<float>(p);
    if(src.depth() == CV_32F)
        args.push_back( make_pair( sizeof(cl_float), (void *)&pf ));
>>>>>>> 7703b63c
    else
        args.push_back( std::make_pair( sizeof(cl_double), (void *)&p ));

    openCLExecuteKernel(src.clCxt, source, kernelName, globalThreads, localThreads, args, -1, -1, buildOptions.c_str());
}

void cv::ocl::pow(const oclMat &x, double p, oclMat &y)
{
    if (!x.clCxt->supportsFeature(FEATURE_CL_DOUBLE) && x.depth() == CV_64F)
    {
        CV_Error(Error::OpenCLDoubleNotSupported, "Selected device doesn't support double");
        return;
    }

    CV_Assert(x.depth() == CV_32F || x.depth() == CV_64F);
    y.create(x.size(), x.type());

    arithmetic_pow_run(x, p, y, "arithm_pow", &arithm_pow);
}

//////////////////////////////////////////////////////////////////////////////
/////////////////////////////// setIdentity //////////////////////////////////
//////////////////////////////////////////////////////////////////////////////

void cv::ocl::setIdentity(oclMat& src, const Scalar & scalar)
{
    if (!src.clCxt->supportsFeature(FEATURE_CL_DOUBLE) && src.depth() == CV_64F)
    {
        CV_Error(Error::OpenCLDoubleNotSupported, "Selected device doesn't support double");
        return;
    }

    CV_Assert(src.step % src.elemSize() == 0);

    int src_step1 = src.step / src.elemSize(), src_offset1 = src.offset / src.elemSize();
    size_t local_threads[] = { 16, 16, 1 };
    size_t global_threads[] = { src.cols, src.rows, 1 };

    const char * const typeMap[] = { "uchar", "char", "ushort", "short", "int", "float", "double" };
    const char * const channelMap[] = { "", "", "2", "4", "4" };
    String buildOptions = format("-D T=%s%s", typeMap[src.depth()], channelMap[src.oclchannels()]);

    std::vector<std::pair<size_t , const void *> > args;
    args.push_back( std::make_pair( sizeof(cl_mem), (void *)&src.data ));
    args.push_back( std::make_pair( sizeof(cl_int), (void *)&src_step1 ));
    args.push_back( std::make_pair( sizeof(cl_int), (void *)&src_offset1 ));
    args.push_back( std::make_pair( sizeof(cl_int), (void *)&src.cols));
    args.push_back( std::make_pair( sizeof(cl_int), (void *)&src.rows));

    oclMat sc(1, 1, src.type(), scalar);
    args.push_back( std::make_pair( sizeof(cl_mem), (void *)&sc.data ));

    openCLExecuteKernel(src.clCxt, &arithm_setidentity, "setIdentity", global_threads, local_threads,
                        args, -1, -1, buildOptions.c_str());
}

//////////////////////////////////////////////////////////////////////////////
////////////////////////////////// Repeat ////////////////////////////////////
//////////////////////////////////////////////////////////////////////////////

void cv::ocl::repeat(const oclMat & src, int ny, int nx, oclMat & dst)
{
    CV_Assert(nx > 0 && ny > 0);
    dst.create(src.rows * ny, src.cols * nx, src.type());

    for (int y = 0; y < ny; ++y)
        for (int x = 0; x < nx; ++x)
        {
            Rect roi(x * src.cols, y * src.rows, src.cols, src.rows);
            oclMat hdr = dst(roi);
            src.copyTo(hdr);
        }
}<|MERGE_RESOLUTION|>--- conflicted
+++ resolved
@@ -876,33 +876,18 @@
     int src2_step = src2.step / src2.elemSize(), src2_offset = src2.offset / src2.elemSize();
     int dst_step = dst.step / dst.elemSize(), dst_offset = dst.offset / dst.elemSize();
 
-<<<<<<< HEAD
     std::vector<std::pair<size_t , const void *> > args;
     args.push_back( std::make_pair( sizeof(cl_mem), (void *)&src1.data ));
-    args.push_back( std::make_pair( sizeof(cl_int), (void *)&src1.step ));
-    args.push_back( std::make_pair( sizeof(cl_int), (void *)&src1.offset ));
+    args.push_back( std::make_pair( sizeof(cl_int), (void *)&src1_step ));
+    args.push_back( std::make_pair( sizeof(cl_int), (void *)&src1_offset ));
     args.push_back( std::make_pair( sizeof(cl_mem), (void *)&src2.data ));
-    args.push_back( std::make_pair( sizeof(cl_int), (void *)&src2.step ));
-    args.push_back( std::make_pair( sizeof(cl_int), (void *)&src2.offset ));
+    args.push_back( std::make_pair( sizeof(cl_int), (void *)&src2_step ));
+    args.push_back( std::make_pair( sizeof(cl_int), (void *)&src2_offset ));
     args.push_back( std::make_pair( sizeof(cl_mem), (void *)&dst.data ));
-    args.push_back( std::make_pair( sizeof(cl_int), (void *)&dst.step ));
-    args.push_back( std::make_pair( sizeof(cl_int), (void *)&dst.offset ));
+    args.push_back( std::make_pair( sizeof(cl_int), (void *)&dst_step ));
+    args.push_back( std::make_pair( sizeof(cl_int), (void *)&dst_offset ));
     args.push_back( std::make_pair( sizeof(cl_int), (void *)&dst.rows ));
-    args.push_back( std::make_pair( sizeof(cl_int), (void *)&cols ));
-=======
-    vector<pair<size_t , const void *> > args;
-    args.push_back( make_pair( sizeof(cl_mem), (void *)&src1.data ));
-    args.push_back( make_pair( sizeof(cl_int), (void *)&src1_step ));
-    args.push_back( make_pair( sizeof(cl_int), (void *)&src1_offset ));
-    args.push_back( make_pair( sizeof(cl_mem), (void *)&src2.data ));
-    args.push_back( make_pair( sizeof(cl_int), (void *)&src2_step ));
-    args.push_back( make_pair( sizeof(cl_int), (void *)&src2_offset ));
-    args.push_back( make_pair( sizeof(cl_mem), (void *)&dst.data ));
-    args.push_back( make_pair( sizeof(cl_int), (void *)&dst_step ));
-    args.push_back( make_pair( sizeof(cl_int), (void *)&dst_offset ));
-    args.push_back( make_pair( sizeof(cl_int), (void *)&dst.rows ));
-    args.push_back( make_pair( sizeof(cl_int), (void *)&dst.cols ));
->>>>>>> 7703b63c
+    args.push_back( std::make_pair( sizeof(cl_int), (void *)&dst.cols ));
 
     const char * const channelMap[] = { "", "", "2", "4", "4" };
     std::string buildOptions = format("-D T=%s%s", depth == CV_32F ? "float" : "double", channelMap[dst.channels()]);
@@ -981,46 +966,26 @@
     size_t localThreads[3]  = { 64, 4, 1 };
     size_t globalThreads[3] = { cols, src1.rows, 1 };
 
-<<<<<<< HEAD
-    int tmp = angleInDegrees ? 1 : 0;
-    std::vector<std::pair<size_t , const void *> > args;
-    args.push_back( std::make_pair( sizeof(cl_mem), (void *)&src1.data ));
-    args.push_back( std::make_pair( sizeof(cl_int), (void *)&src1.step ));
-    args.push_back( std::make_pair( sizeof(cl_int), (void *)&src1.offset ));
-    args.push_back( std::make_pair( sizeof(cl_mem), (void *)&src2.data ));
-    args.push_back( std::make_pair( sizeof(cl_int), (void *)&src2.step ));
-    args.push_back( std::make_pair( sizeof(cl_int), (void *)&src2.offset ));
-    args.push_back( std::make_pair( sizeof(cl_mem), (void *)&dst_mag.data ));
-    args.push_back( std::make_pair( sizeof(cl_int), (void *)&dst_mag.step ));
-    args.push_back( std::make_pair( sizeof(cl_int), (void *)&dst_mag.offset ));
-    args.push_back( std::make_pair( sizeof(cl_mem), (void *)&dst_cart.data ));
-    args.push_back( std::make_pair( sizeof(cl_int), (void *)&dst_cart.step ));
-    args.push_back( std::make_pair( sizeof(cl_int), (void *)&dst_cart.offset ));
-    args.push_back( std::make_pair( sizeof(cl_int), (void *)&src1.rows ));
-    args.push_back( std::make_pair( sizeof(cl_int), (void *)&cols ));
-    args.push_back( std::make_pair( sizeof(cl_int), (void *)&tmp ));
-=======
     int src1_step = src1.step / src1.elemSize1(), src1_offset = src1.offset / src1.elemSize1();
     int src2_step = src2.step / src2.elemSize1(), src2_offset = src2.offset / src2.elemSize1();
     int dst_mag_step = dst_mag.step / dst_mag.elemSize1(), dst_mag_offset = dst_mag.offset / dst_mag.elemSize1();
     int dst_cart_step = dst_cart.step / dst_cart.elemSize1(), dst_cart_offset = dst_cart.offset / dst_cart.elemSize1();
 
-    vector<pair<size_t , const void *> > args;
-    args.push_back( make_pair( sizeof(cl_mem), (void *)&src1.data ));
-    args.push_back( make_pair( sizeof(cl_int), (void *)&src1_step ));
-    args.push_back( make_pair( sizeof(cl_int), (void *)&src1_offset ));
-    args.push_back( make_pair( sizeof(cl_mem), (void *)&src2.data ));
-    args.push_back( make_pair( sizeof(cl_int), (void *)&src2_step ));
-    args.push_back( make_pair( sizeof(cl_int), (void *)&src2_offset ));
-    args.push_back( make_pair( sizeof(cl_mem), (void *)&dst_mag.data ));
-    args.push_back( make_pair( sizeof(cl_int), (void *)&dst_mag_step ));
-    args.push_back( make_pair( sizeof(cl_int), (void *)&dst_mag_offset ));
-    args.push_back( make_pair( sizeof(cl_mem), (void *)&dst_cart.data ));
-    args.push_back( make_pair( sizeof(cl_int), (void *)&dst_cart_step ));
-    args.push_back( make_pair( sizeof(cl_int), (void *)&dst_cart_offset ));
-    args.push_back( make_pair( sizeof(cl_int), (void *)&src1.rows ));
-    args.push_back( make_pair( sizeof(cl_int), (void *)&cols ));
->>>>>>> 7703b63c
+    std::vector<std::pair<size_t , const void *> > args;
+    args.push_back( std::make_pair( sizeof(cl_mem), (void *)&src1.data ));
+    args.push_back( std::make_pair( sizeof(cl_int), (void *)&src1_step ));
+    args.push_back( std::make_pair( sizeof(cl_int), (void *)&src1_offset ));
+    args.push_back( std::make_pair( sizeof(cl_mem), (void *)&src2.data ));
+    args.push_back( std::make_pair( sizeof(cl_int), (void *)&src2_step ));
+    args.push_back( std::make_pair( sizeof(cl_int), (void *)&src2_offset ));
+    args.push_back( std::make_pair( sizeof(cl_mem), (void *)&dst_mag.data ));
+    args.push_back( std::make_pair( sizeof(cl_int), (void *)&dst_mag_step ));
+    args.push_back( std::make_pair( sizeof(cl_int), (void *)&dst_mag_offset ));
+    args.push_back( std::make_pair( sizeof(cl_mem), (void *)&dst_cart.data ));
+    args.push_back( std::make_pair( sizeof(cl_int), (void *)&dst_cart_step ));
+    args.push_back( std::make_pair( sizeof(cl_int), (void *)&dst_cart_offset ));
+    args.push_back( std::make_pair( sizeof(cl_int), (void *)&src1.rows ));
+    args.push_back( std::make_pair( sizeof(cl_int), (void *)&cols ));
 
     openCLExecuteKernel(src1.clCxt, &arithm_cartToPolar, kernelName, globalThreads, localThreads, args,
                         -1, depth, angleInDegrees ? "-D DEGREE" : "-D RADIAN");
@@ -1055,52 +1020,29 @@
     size_t localThreads[3]  = { 64, 4, 1 };
     size_t globalThreads[3] = { cols, rows, 1 };
 
-<<<<<<< HEAD
-    int tmp = angleInDegrees ? 1 : 0;
-    std::vector<std::pair<size_t , const void *> > args;
-    if (src1.data)
-    {
-        args.push_back( std::make_pair( sizeof(cl_mem), (void *)&src1.data ));
-        args.push_back( std::make_pair( sizeof(cl_int), (void *)&src1.step ));
-        args.push_back( std::make_pair( sizeof(cl_int), (void *)&src1.offset ));
-    }
-    args.push_back( std::make_pair( sizeof(cl_mem), (void *)&src2.data ));
-    args.push_back( std::make_pair( sizeof(cl_int), (void *)&src2.step ));
-    args.push_back( std::make_pair( sizeof(cl_int), (void *)&src2.offset ));
-    args.push_back( std::make_pair( sizeof(cl_mem), (void *)&dst1.data ));
-    args.push_back( std::make_pair( sizeof(cl_int), (void *)&dst1.step ));
-    args.push_back( std::make_pair( sizeof(cl_int), (void *)&dst1.offset ));
-    args.push_back( std::make_pair( sizeof(cl_mem), (void *)&dst2.data ));
-    args.push_back( std::make_pair( sizeof(cl_int), (void *)&dst2.step ));
-    args.push_back( std::make_pair( sizeof(cl_int), (void *)&dst2.offset ));
-    args.push_back( std::make_pair( sizeof(cl_int), (void *)&rows ));
-    args.push_back( std::make_pair( sizeof(cl_int), (void *)&cols ));
-    args.push_back( std::make_pair( sizeof(cl_int), (void *)&tmp ));
-=======
     int src1_step = src1.step / src1.elemSize1(), src1_offset = src1.offset / src1.elemSize1();
     int src2_step = src2.step / src2.elemSize1(), src2_offset = src2.offset / src2.elemSize1();
     int dst1_step = dst1.step / dst1.elemSize1(), dst1_offset = dst1.offset / dst1.elemSize1();
     int dst2_step = dst2.step / dst2.elemSize1(), dst2_offset = dst2.offset / dst2.elemSize1();
 
-    vector<pair<size_t , const void *> > args;
+    std::vector<std::pair<size_t , const void *> > args;
     if (src1.data)
     {
-        args.push_back( make_pair( sizeof(cl_mem), (void *)&src1.data ));
-        args.push_back( make_pair( sizeof(cl_int), (void *)&src1_step ));
-        args.push_back( make_pair( sizeof(cl_int), (void *)&src1_offset ));
-    }
-    args.push_back( make_pair( sizeof(cl_mem), (void *)&src2.data ));
-    args.push_back( make_pair( sizeof(cl_int), (void *)&src2_step ));
-    args.push_back( make_pair( sizeof(cl_int), (void *)&src2_offset ));
-    args.push_back( make_pair( sizeof(cl_mem), (void *)&dst1.data ));
-    args.push_back( make_pair( sizeof(cl_int), (void *)&dst1_step ));
-    args.push_back( make_pair( sizeof(cl_int), (void *)&dst1_offset ));
-    args.push_back( make_pair( sizeof(cl_mem), (void *)&dst2.data ));
-    args.push_back( make_pair( sizeof(cl_int), (void *)&dst2_step ));
-    args.push_back( make_pair( sizeof(cl_int), (void *)&dst2_offset ));
-    args.push_back( make_pair( sizeof(cl_int), (void *)&rows ));
-    args.push_back( make_pair( sizeof(cl_int), (void *)&cols ));
->>>>>>> 7703b63c
+        args.push_back( std::make_pair( sizeof(cl_mem), (void *)&src1.data ));
+        args.push_back( std::make_pair( sizeof(cl_int), (void *)&src1_step ));
+        args.push_back( std::make_pair( sizeof(cl_int), (void *)&src1_offset ));
+    }
+    args.push_back( std::make_pair( sizeof(cl_mem), (void *)&src2.data ));
+    args.push_back( std::make_pair( sizeof(cl_int), (void *)&src2_step ));
+    args.push_back( std::make_pair( sizeof(cl_int), (void *)&src2_offset ));
+    args.push_back( std::make_pair( sizeof(cl_mem), (void *)&dst1.data ));
+    args.push_back( std::make_pair( sizeof(cl_int), (void *)&dst1_step ));
+    args.push_back( std::make_pair( sizeof(cl_int), (void *)&dst1_offset ));
+    args.push_back( std::make_pair( sizeof(cl_mem), (void *)&dst2.data ));
+    args.push_back( std::make_pair( sizeof(cl_int), (void *)&dst2_step ));
+    args.push_back( std::make_pair( sizeof(cl_int), (void *)&dst2_offset ));
+    args.push_back( std::make_pair( sizeof(cl_int), (void *)&rows ));
+    args.push_back( std::make_pair( sizeof(cl_int), (void *)&cols ));
 
     openCLExecuteKernel(src1.clCxt, &arithm_polarToCart, kernelName, globalThreads, localThreads,
                         args, -1, depth, angleInDegrees ? "-D DEGREE" : "-D RADIAN");
@@ -1688,11 +1630,7 @@
 /////////////////////////////////// Pow //////////////////////////////////////
 //////////////////////////////////////////////////////////////////////////////
 
-<<<<<<< HEAD
-static void arithmetic_pow_run(const oclMat &src1, double p, oclMat &dst, String kernelName, const cv::ocl::ProgramEntry* source)
-=======
-static void arithmetic_pow_run(const oclMat &src, double p, oclMat &dst, string kernelName, const cv::ocl::ProgramEntry* source)
->>>>>>> 7703b63c
+static void arithmetic_pow_run(const oclMat &src, double p, oclMat &dst, String kernelName, const cv::ocl::ProgramEntry* source)
 {
     int channels = dst.oclchannels();
     int depth = dst.depth();
@@ -1707,37 +1645,19 @@
     int src_step = src.step / src.elemSize(), src_offset = src.offset / src.elemSize();
     int dst_step = dst.step / dst.elemSize(), dst_offset = dst.offset / dst.elemSize();
 
-<<<<<<< HEAD
-    int dst_step1 = dst.cols * dst.elemSize();
-    std::vector<std::pair<size_t , const void *> > args;
-    args.push_back( std::make_pair( sizeof(cl_mem), (void *)&src1.data ));
-    args.push_back( std::make_pair( sizeof(cl_int), (void *)&src1.step ));
-    args.push_back( std::make_pair( sizeof(cl_int), (void *)&src1.offset ));
+    std::vector<std::pair<size_t , const void *> > args;
+    args.push_back( std::make_pair( sizeof(cl_mem), (void *)&src.data ));
+    args.push_back( std::make_pair( sizeof(cl_int), (void *)&src_step ));
+    args.push_back( std::make_pair( sizeof(cl_int), (void *)&src_offset ));
     args.push_back( std::make_pair( sizeof(cl_mem), (void *)&dst.data ));
-    args.push_back( std::make_pair( sizeof(cl_int), (void *)&dst.step ));
-    args.push_back( std::make_pair( sizeof(cl_int), (void *)&dst.offset ));
+    args.push_back( std::make_pair( sizeof(cl_int), (void *)&dst_step ));
+    args.push_back( std::make_pair( sizeof(cl_int), (void *)&dst_offset ));
     args.push_back( std::make_pair( sizeof(cl_int), (void *)&dst.rows ));
-    args.push_back( std::make_pair( sizeof(cl_int), (void *)&cols ));
-    args.push_back( std::make_pair( sizeof(cl_int), (void *)&dst_step1 ));
-
-    float pf = static_cast<float>(p);
-    if (!src1.clCxt->supportsFeature(FEATURE_CL_DOUBLE))
-        args.push_back( std::make_pair( sizeof(cl_float), (void *)&pf ));
-=======
-    vector<pair<size_t , const void *> > args;
-    args.push_back( make_pair( sizeof(cl_mem), (void *)&src.data ));
-    args.push_back( make_pair( sizeof(cl_int), (void *)&src_step ));
-    args.push_back( make_pair( sizeof(cl_int), (void *)&src_offset ));
-    args.push_back( make_pair( sizeof(cl_mem), (void *)&dst.data ));
-    args.push_back( make_pair( sizeof(cl_int), (void *)&dst_step ));
-    args.push_back( make_pair( sizeof(cl_int), (void *)&dst_offset ));
-    args.push_back( make_pair( sizeof(cl_int), (void *)&dst.rows ));
-    args.push_back( make_pair( sizeof(cl_int), (void *)&dst.cols ));
+    args.push_back( std::make_pair( sizeof(cl_int), (void *)&dst.cols ));
 
     float pf = static_cast<float>(p);
     if(src.depth() == CV_32F)
-        args.push_back( make_pair( sizeof(cl_float), (void *)&pf ));
->>>>>>> 7703b63c
+        args.push_back( std::make_pair( sizeof(cl_float), (void *)&pf ));
     else
         args.push_back( std::make_pair( sizeof(cl_double), (void *)&p ));
 
