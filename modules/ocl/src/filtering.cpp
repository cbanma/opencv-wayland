/*M///////////////////////////////////////////////////////////////////////////////////////
//
//  IMPORTANT: READ BEFORE DOWNLOADING, COPYING, INSTALLING OR USING.
//
//  By downloading, copying, installing or using the software you agree to this license.
//  If you do not agree to this license, do not download, install,
//  copy or use the software.
//
//
//                           License Agreement
//                For Open Source Computer Vision Library
//
// Copyright (C) 2010-2012, Institute Of Software Chinese Academy Of Science, all rights reserved.
// Copyright (C) 2010-2012, Advanced Micro Devices, Inc., all rights reserved.
// Third party copyrights are property of their respective owners.
//
// @Authors
//    Niko Li, newlife20080214@gmail.com
//    Jia Haipeng, jiahaipeng95@gmail.com
//    Zero Lin, Zero.Lin@amd.com
//    Zhang Ying, zhangying913@gmail.com
//    Yao Wang, bitwangyaoyao@gmail.com
//
// Redistribution and use in source and binary forms, with or without modification,
// are permitted provided that the following conditions are met:
//
//   * Redistribution's of source code must retain the above copyright notice,
//     this list of conditions and the following disclaimer.
//
//   * Redistribution's in binary form must reproduce the above copyright notice,
//     this list of conditions and the following disclaimer in the documentation
//     and/or other materials provided with the distribution.
//
//   * The name of the copyright holders may not be used to endorse or promote products
//     derived from this software without specific prior written permission.
//
// This software is provided by the copyright holders and contributors "as is" and
// any express or implied warranties, including, but not limited to, the implied
// warranties of merchantability and fitness for a particular purpose are disclaimed.
// In no event shall the Intel Corporation or contributors be liable for any direct,
// indirect, incidental, special, exemplary, or consequential damages
// (including, but not limited to, procurement of substitute goods or services;
// loss of use, data, or profits; or business interruption) however caused
// and on any theory of liability, whether in contract, strict liability,
// or tort (including negligence or otherwise) arising in any way out of
// the use of this software, even if advised of the possibility of such damage.
//
//M*/

#include "precomp.hpp"
#include "opencl_kernels.hpp"

using namespace cv;
using namespace cv::ocl;

namespace
{
inline void normalizeAnchor(int &anchor, int ksize)
{
    if (anchor < 0)
        anchor = ksize >> 1;

    CV_Assert(0 <= anchor && anchor < ksize);
}

inline void normalizeAnchor(Point &anchor, const Size &ksize)
{
    normalizeAnchor(anchor.x, ksize.width);
    normalizeAnchor(anchor.y, ksize.height);
}

inline void normalizeROI(Rect &roi, const Size &ksize, const Point &anchor, const Size &src_size)
{
    if (roi == Rect(0, 0, -1, -1))
        roi = Rect(0, 0, src_size.width, src_size.height);

    CV_Assert(ksize.height > 0 && ksize.width > 0 && ((ksize.height & 1) == 1) && ((ksize.width & 1) == 1));
    CV_Assert((anchor.x == -1 && anchor.y == -1) || (anchor.x == ksize.width >> 1 && anchor.y == ksize.height >> 1));
    CV_Assert(roi.x >= 0 && roi.y >= 0 && roi.width <= src_size.width && roi.height <= src_size.height);
}


inline void normalizeKernel(const Mat &kernel, oclMat &gpu_krnl, int type = CV_8U, int *nDivisor = 0, bool reverse = false)
{
    int scale = nDivisor && (kernel.depth() == CV_32F || kernel.depth() == CV_64F) ? 256 : 1;

    if (nDivisor)
        *nDivisor = scale;
    Mat temp(kernel.size(), type);
    kernel.convertTo(temp, type, scale);
    Mat cont_krnl = temp.reshape(1, 1);

    if (reverse)
    {
        int count = cont_krnl.cols >> 1;

        for (int i = 0; i < count; ++i)
            std::swap(cont_krnl.at<int>(0, i), cont_krnl.at<int>(0, cont_krnl.cols - 1 - i));
    }

    gpu_krnl.upload(cont_krnl);
}
}

////////////////////////////////////////////////////////////////////////////////////////////////////
// Filter2D
namespace
{
class Filter2DEngine_GPU : public FilterEngine_GPU
{
public:
    Filter2DEngine_GPU(const Ptr<BaseFilter_GPU> &filter2D_) : filter2D(filter2D_) {}

    virtual void apply(const oclMat &src, oclMat &dst, Rect roi = Rect(0, 0, -1, -1))
    {
        Size src_size = src.size();

        // Delete those two clause below which exist before, However, the result is also correct
        // dst.create(src_size, src.type());
        // dst = Scalar(0.0);

        normalizeROI(roi, filter2D->ksize, filter2D->anchor, src_size);

        oclMat srcROI = src(roi);
        oclMat dstROI = dst(roi);

        (*filter2D)(srcROI, dstROI);
    }

    Ptr<BaseFilter_GPU> filter2D;
};
}

Ptr<FilterEngine_GPU> cv::ocl::createFilter2D_GPU(const Ptr<BaseFilter_GPU> filter2D)
{
    return makePtr<Filter2DEngine_GPU>(filter2D);
}

////////////////////////////////////////////////////////////////////////////////////////////////////
// Box Filter
namespace
{
typedef void (*FilterBox_t)(const oclMat & , oclMat & , Size &, const Point, const int);

class GPUBoxFilter : public BaseFilter_GPU
{
public:
    GPUBoxFilter(const Size &ksize_, const Point &anchor_, const int borderType_, FilterBox_t func_) :
        BaseFilter_GPU(ksize_, anchor_, borderType_), func(func_) {}

    virtual void operator()(const oclMat &src, oclMat &dst)
    {
        func(src, dst, ksize, anchor, borderType);
    }

    FilterBox_t func;

};
}

////////////////////////////////////////////////////////////////////////////////////////////////////
// Morphology Filter

namespace
{
typedef void (*GPUMorfFilter_t)(const oclMat & , oclMat & , oclMat & , Size &, const Point, bool rectKernel);

class MorphFilter_GPU : public BaseFilter_GPU
{
public:
    MorphFilter_GPU(const Size &ksize_, const Point &anchor_, const oclMat &kernel_, GPUMorfFilter_t func_) :
        BaseFilter_GPU(ksize_, anchor_, BORDER_CONSTANT), kernel(kernel_), func(func_), rectKernel(false) {}

    virtual void operator()(const oclMat &src, oclMat &dst)
    {
        func(src, dst, kernel, ksize, anchor, rectKernel) ;
    }

    oclMat kernel;
    GPUMorfFilter_t func;
    bool rectKernel;
};
}

/*
**We should be able to support any data types here.
**Extend this if necessary later.
**Note that the kernel need to be further refined.
*/
static void GPUErode(const oclMat &src, oclMat &dst, oclMat &mat_kernel,
                         Size &ksize, const Point anchor, bool rectKernel)
{
    //Normalize the result by default
    //float alpha = ksize.height * ksize.width;
    CV_Assert(src.clCxt == dst.clCxt);
    CV_Assert((src.cols == dst.cols) &&
              (src.rows == dst.rows));
    CV_Assert((src.oclchannels() == dst.oclchannels()));

    int srcStep = src.step / src.elemSize();
    int dstStep = dst.step / dst.elemSize();
    int srcOffset = src.offset / src.elemSize();
    int dstOffset = dst.offset / dst.elemSize();

    int srcOffset_x = srcOffset % srcStep;
    int srcOffset_y = srcOffset / srcStep;
    Context *clCxt = src.clCxt;
    String kernelName;
    size_t localThreads[3] = {16, 16, 1};
    size_t globalThreads[3] = {(src.cols + localThreads[0] - 1) / localThreads[0] *localThreads[0], (src.rows + localThreads[1] - 1) / localThreads[1] *localThreads[1], 1};

    if (src.type() == CV_8UC1)
    {
        kernelName = "morph_C1_D0";
        globalThreads[0] = ((src.cols + 3) / 4 + localThreads[0] - 1) / localThreads[0] * localThreads[0];
        CV_Assert(localThreads[0]*localThreads[1] * 8 >= (localThreads[0] * 4 + ksize.width - 1) * (localThreads[1] + ksize.height - 1));
    }
    else
    {
        kernelName = "morph";
        CV_Assert(localThreads[0]*localThreads[1] * 2 >= (localThreads[0] + ksize.width - 1) * (localThreads[1] + ksize.height - 1));
    }

    char s[64];

    switch (src.type())
    {
    case CV_8UC1:
        sprintf(s, "-D VAL=255");
        break;
    case CV_8UC3:
    case CV_8UC4:
        sprintf(s, "-D VAL=255 -D GENTYPE=uchar4");
        break;
    case CV_32FC1:
        sprintf(s, "-D VAL=FLT_MAX -D GENTYPE=float");
        break;
    case CV_32FC3:
    case CV_32FC4:
        sprintf(s, "-D VAL=FLT_MAX -D GENTYPE=float4");
        break;
    default:
        CV_Error(Error::StsUnsupportedFormat, "unsupported type");
    }

    char compile_option[128];
    sprintf(compile_option, "-D RADIUSX=%d -D RADIUSY=%d -D LSIZE0=%d -D LSIZE1=%d -D ERODE %s %s",
        anchor.x, anchor.y, (int)localThreads[0], (int)localThreads[1],
        rectKernel?"-D RECTKERNEL":"",
        s);

    std::vector< std::pair<size_t, const void *> > args;
    args.push_back(std::make_pair(sizeof(cl_mem), (void *)&src.data));
    args.push_back(std::make_pair(sizeof(cl_mem), (void *)&dst.data));
    args.push_back(std::make_pair(sizeof(cl_int), (void *)&srcOffset_x));
    args.push_back(std::make_pair(sizeof(cl_int), (void *)&srcOffset_y));
    args.push_back(std::make_pair(sizeof(cl_int), (void *)&src.cols));
    args.push_back(std::make_pair(sizeof(cl_int), (void *)&src.rows));
    args.push_back(std::make_pair(sizeof(cl_int), (void *)&srcStep));
    args.push_back(std::make_pair(sizeof(cl_int), (void *)&dstStep));
    args.push_back(std::make_pair(sizeof(cl_mem), (void *)&mat_kernel.data));
    args.push_back(std::make_pair(sizeof(cl_int), (void *)&src.wholecols));
    args.push_back(std::make_pair(sizeof(cl_int), (void *)&src.wholerows));
    args.push_back(std::make_pair(sizeof(cl_int), (void *)&dstOffset));

    openCLExecuteKernel(clCxt, &filtering_morph, kernelName, globalThreads, localThreads, args, -1, -1, compile_option);
}


//! data type supported: CV_8UC1, CV_8UC4, CV_32FC1, CV_32FC4
static void GPUDilate(const oclMat &src, oclMat &dst, oclMat &mat_kernel,
                          Size &ksize, const Point anchor, bool rectKernel)
{
    //Normalize the result by default
    //float alpha = ksize.height * ksize.width;
    CV_Assert(src.clCxt == dst.clCxt);
    CV_Assert((src.cols == dst.cols) &&
              (src.rows == dst.rows));
    CV_Assert((src.oclchannels() == dst.oclchannels()));

    int srcStep = src.step1() / src.oclchannels();
    int dstStep = dst.step1() / dst.oclchannels();
    int srcOffset = src.offset /  src.elemSize();
    int dstOffset = dst.offset /  dst.elemSize();

    int srcOffset_x = srcOffset % srcStep;
    int srcOffset_y = srcOffset / srcStep;
    Context *clCxt = src.clCxt;
    String kernelName;
    size_t localThreads[3] = {16, 16, 1};
    size_t globalThreads[3] = {(src.cols + localThreads[0] - 1) / localThreads[0] *localThreads[0],
                               (src.rows + localThreads[1] - 1) / localThreads[1] *localThreads[1], 1};

    if (src.type() == CV_8UC1)
    {
        kernelName = "morph_C1_D0";
        globalThreads[0] = ((src.cols + 3) / 4 + localThreads[0] - 1) / localThreads[0] * localThreads[0];
        CV_Assert(localThreads[0]*localThreads[1] * 8 >= (localThreads[0] * 4 + ksize.width - 1) * (localThreads[1] + ksize.height - 1));
    }
    else
    {
        kernelName = "morph";
        CV_Assert(localThreads[0]*localThreads[1] * 2 >= (localThreads[0] + ksize.width - 1) * (localThreads[1] + ksize.height - 1));
    }

    char s[64];

    switch (src.type())
    {
    case CV_8UC1:
        sprintf(s, "-D VAL=0");
        break;
    case CV_8UC3:
    case CV_8UC4:
        sprintf(s, "-D VAL=0 -D GENTYPE=uchar4");
        break;
    case CV_32FC1:
        sprintf(s, "-D VAL=-FLT_MAX -D GENTYPE=float");
        break;
    case CV_32FC3:
    case CV_32FC4:
        sprintf(s, "-D VAL=-FLT_MAX -D GENTYPE=float4");
        break;
    default:
        CV_Error(Error::StsUnsupportedFormat, "unsupported type");
    }

    char compile_option[128];
    sprintf(compile_option, "-D RADIUSX=%d -D RADIUSY=%d -D LSIZE0=%d -D LSIZE1=%d -D DILATE %s %s",
        anchor.x, anchor.y, (int)localThreads[0], (int)localThreads[1],
        s, rectKernel?"-D RECTKERNEL":"");
    std::vector< std::pair<size_t, const void *> > args;
    args.push_back(std::make_pair(sizeof(cl_mem), (void *)&src.data));
    args.push_back(std::make_pair(sizeof(cl_mem), (void *)&dst.data));
    args.push_back(std::make_pair(sizeof(cl_int), (void *)&srcOffset_x));
    args.push_back(std::make_pair(sizeof(cl_int), (void *)&srcOffset_y));
    args.push_back(std::make_pair(sizeof(cl_int), (void *)&src.cols));
    args.push_back(std::make_pair(sizeof(cl_int), (void *)&src.rows));
    args.push_back(std::make_pair(sizeof(cl_int), (void *)&srcStep));
    args.push_back(std::make_pair(sizeof(cl_int), (void *)&dstStep));
    args.push_back(std::make_pair(sizeof(cl_mem), (void *)&mat_kernel.data));
    args.push_back(std::make_pair(sizeof(cl_int), (void *)&src.wholecols));
    args.push_back(std::make_pair(sizeof(cl_int), (void *)&src.wholerows));
    args.push_back(std::make_pair(sizeof(cl_int), (void *)&dstOffset));
    openCLExecuteKernel(clCxt, &filtering_morph, kernelName, globalThreads, localThreads, args, -1, -1, compile_option);
}

Ptr<BaseFilter_GPU> cv::ocl::getMorphologyFilter_GPU(int op, int type, const Mat &kernel, const Size &ksize, Point anchor)
{
    static const GPUMorfFilter_t GPUMorfFilter_callers[2][5] =
    {
        {0, GPUErode, 0, GPUErode, GPUErode },
        {0, GPUDilate, 0, GPUDilate, GPUDilate}
    };

    CV_Assert(op == MORPH_ERODE || op == MORPH_DILATE);
    CV_Assert(type == CV_8UC1 || type == CV_8UC3 || type == CV_8UC4 || type == CV_32FC1 || type == CV_32FC3 || type == CV_32FC4);

    oclMat gpu_krnl;
    normalizeKernel(kernel, gpu_krnl);
    normalizeAnchor(anchor, ksize);

    bool noZero = true;
    for(int i = 0; i < kernel.rows * kernel.cols; ++i)
        if(kernel.data[i] != 1)
            noZero = false;

    MorphFilter_GPU* mfgpu = new MorphFilter_GPU(ksize, anchor, gpu_krnl, GPUMorfFilter_callers[op][CV_MAT_CN(type)]);
    if(noZero)
        mfgpu->rectKernel = true;

    return Ptr<BaseFilter_GPU>(mfgpu);
}

namespace
{
class MorphologyFilterEngine_GPU : public Filter2DEngine_GPU
{
public:
    MorphologyFilterEngine_GPU(const Ptr<BaseFilter_GPU> &filter2D_, int iters_) :
        Filter2DEngine_GPU(filter2D_), iters(iters_) {}

    virtual void apply(const oclMat &src, oclMat &dst)
    {
        Filter2DEngine_GPU::apply(src, dst);

        for (int i = 1; i < iters; ++i)
        {
            Size wholesize;
            Point ofs;
            dst.locateROI(wholesize, ofs);
            int rows = dst.rows, cols = dst.cols;
            dst.adjustROI(ofs.y, -ofs.y - rows + dst.wholerows, ofs.x, -ofs.x - cols + dst.wholecols);
            dst.copyTo(morfBuf);
            dst.adjustROI(-ofs.y, ofs.y + rows - dst.wholerows, -ofs.x, ofs.x + cols - dst.wholecols);
            morfBuf.adjustROI(-ofs.y, ofs.y + rows - dst.wholerows, -ofs.x, ofs.x + cols - dst.wholecols);
            Filter2DEngine_GPU::apply(morfBuf, dst);
        }
    }

    int iters;
    oclMat morfBuf;
};
}

Ptr<FilterEngine_GPU> cv::ocl::createMorphologyFilter_GPU(int op, int type, const Mat &kernel, const Point &anchor, int iterations)
{
    CV_Assert(iterations > 0);

    Size ksize = kernel.size();

    Ptr<BaseFilter_GPU> filter2D = getMorphologyFilter_GPU(op, type, kernel, ksize, anchor);

    return makePtr<MorphologyFilterEngine_GPU>(filter2D, iterations);
}

namespace
{
void morphOp(int op, const oclMat &src, oclMat &dst, const Mat &_kernel, Point anchor, int iterations, int borderType, const Scalar &borderValue)
{
    if ((borderType != cv::BORDER_CONSTANT) || (borderValue != morphologyDefaultBorderValue()))
    {
        CV_Error(Error::StsBadArg, "unsupported border type");
    }

    Mat kernel;
    Size ksize = _kernel.data ? _kernel.size() : Size(3, 3);

    normalizeAnchor(anchor, ksize);

    if (iterations == 0 || _kernel.rows *_kernel.cols == 1)
    {
        src.copyTo(dst);
        return;
    }

    dst.create(src.size(), src.type());

    if (!_kernel.data)
    {
        kernel = getStructuringElement(MORPH_RECT, Size(1 + iterations * 2, 1 + iterations * 2));
        anchor = Point(iterations, iterations);
        iterations = 1;
    }
    else if (iterations > 1 && countNonZero(_kernel) == _kernel.rows * _kernel.cols)
    {
        anchor = Point(anchor.x * iterations, anchor.y * iterations);
        kernel = getStructuringElement(MORPH_RECT, Size(ksize.width + iterations * (ksize.width - 1),
                                       ksize.height + iterations * (ksize.height - 1)), anchor);
        iterations = 1;
    }
    else
        kernel = _kernel;

    Ptr<FilterEngine_GPU> f = createMorphologyFilter_GPU(op, src.type(), kernel, anchor, iterations);

    f->apply(src, dst);
}
}

void cv::ocl::erode(const oclMat &src, oclMat &dst, const Mat &kernel, Point anchor, int iterations,
                    int borderType, const Scalar &borderValue)
{
    bool allZero = true;

    for (int i = 0; i < kernel.rows * kernel.cols; ++i)
        if (kernel.data[i] != 0)
            allZero = false;

    if (allZero)
        kernel.data[0] = 1;

    morphOp(MORPH_ERODE, src, dst, kernel, anchor, iterations, borderType, borderValue);
}

void cv::ocl::dilate(const oclMat &src, oclMat &dst, const Mat &kernel, Point anchor, int iterations,
                     int borderType, const Scalar &borderValue)
{
    morphOp(MORPH_DILATE, src, dst, kernel, anchor, iterations, borderType, borderValue);
}

void cv::ocl::morphologyEx(const oclMat &src, oclMat &dst, int op, const Mat &kernel, Point anchor, int iterations,
                           int borderType, const Scalar &borderValue)
{
    oclMat temp;

    switch (op)
    {
    case MORPH_ERODE:
        erode(src, dst, kernel, anchor, iterations, borderType, borderValue);
        break;
    case MORPH_DILATE:
        dilate(src, dst, kernel, anchor, iterations, borderType, borderValue);
        break;
    case MORPH_OPEN:
        erode(src, temp, kernel, anchor, iterations, borderType, borderValue);
        dilate(temp, dst, kernel, anchor, iterations, borderType, borderValue);
        break;
    case MORPH_CLOSE:
        dilate(src, temp, kernel, anchor, iterations, borderType, borderValue);
        erode(temp, dst, kernel, anchor, iterations, borderType, borderValue);
        break;
    case MORPH_GRADIENT:
        erode(src, temp, kernel, anchor, iterations, borderType, borderValue);
        dilate(src, dst, kernel, anchor, iterations, borderType, borderValue);
        subtract(dst, temp, dst);
        break;
    case MORPH_TOPHAT:
        erode(src, dst, kernel, anchor, iterations, borderType, borderValue);
        dilate(dst, temp, kernel, anchor, iterations, borderType, borderValue);
        subtract(src, temp, dst);
        break;
    case MORPH_BLACKHAT:
        dilate(src, dst, kernel, anchor, iterations, borderType, borderValue);
        erode(dst, temp, kernel, anchor, iterations, borderType, borderValue);
        subtract(temp, src, dst);
        break;
    default:
        CV_Error(Error::StsBadArg, "unknown morphological operation");
    }
}

////////////////////////////////////////////////////////////////////////////////////////////////////
// Linear Filter

namespace
{
typedef void (*GPUFilter2D_t)(const oclMat & , oclMat & , const oclMat & , const Size &, const Point&, const int);

class LinearFilter_GPU : public BaseFilter_GPU
{
public:
    LinearFilter_GPU(const Size &ksize_, const Point &anchor_, const oclMat &kernel_, GPUFilter2D_t func_,
                     int borderType_) :
        BaseFilter_GPU(ksize_, anchor_, borderType_), kernel(kernel_), func(func_) {}

    virtual void operator()(const oclMat &src, oclMat &dst)
    {
        func(src, dst, kernel, ksize, anchor, borderType) ;
    }

    oclMat kernel;
    GPUFilter2D_t func;
};
}

static void GPUFilter2D(const oclMat &src, oclMat &dst, const oclMat &mat_kernel,
    const Size &ksize, const Point& anchor, const int borderType)
{
    CV_Assert(src.clCxt == dst.clCxt);
    CV_Assert((src.cols == dst.cols) &&
              (src.rows == dst.rows));
    CV_Assert((src.oclchannels() == dst.oclchannels()));
    CV_Assert(ksize.height > 0 && ksize.width > 0 && ((ksize.height & 1) == 1) && ((ksize.width & 1) == 1));
    CV_Assert((anchor.x == -1 && anchor.y == -1) || (anchor.x == ksize.width >> 1 && anchor.y == ksize.height >> 1));
    CV_Assert(ksize.width == ksize.height);
    Context *clCxt = src.clCxt;

    int filterWidth = ksize.width;
    bool ksize_3x3 = filterWidth == 3 && src.type() != CV_32FC4 && src.type() != CV_32FC3; // CV_32FC4 is not tuned up with filter2d_3x3 kernel

    String kernelName = ksize_3x3 ? "filter2D_3x3" : "filter2D";

    size_t src_offset_x = (src.offset % src.step) / src.elemSize();
    size_t src_offset_y = src.offset / src.step;

    size_t dst_offset_x = (dst.offset % dst.step) / dst.elemSize();
    size_t dst_offset_y = dst.offset / dst.step;

    int paddingPixels = filterWidth & (-2);

    size_t localThreads[3]  = {ksize_3x3 ? 256 : 16, ksize_3x3 ? 1 : 16, 1};
    size_t globalThreads[3] = {src.wholecols, src.wholerows, 1};

    int cn =  src.oclchannels();
    int src_step = (int)(src.step/src.elemSize());
    int dst_step = (int)(dst.step/src.elemSize());

    int localWidth = localThreads[0] + paddingPixels;
    int localHeight = localThreads[1] + paddingPixels;

    size_t localMemSize = ksize_3x3 ? 260 * 6 * src.elemSize() : (localWidth * localHeight) * src.elemSize();

    int vector_lengths[4][7] = {{4, 4, 4, 4, 4, 4, 4},
    {4, 4, 1, 1, 1, 1, 1},
    {1, 1, 1, 1, 1, 1, 1},
    {4, 4, 4, 4, 1, 1, 4}
    };
    int cols = dst.cols + ((dst_offset_x) & (vector_lengths[cn - 1][src.depth()] - 1));

    std::vector< std::pair<size_t, const void *> > args;
    args.push_back(std::make_pair(sizeof(cl_mem), (void *)&src.data));
    args.push_back(std::make_pair(sizeof(cl_mem), (void *)&dst.data));
    args.push_back(std::make_pair(sizeof(cl_int), (void *)&src_step));
    args.push_back(std::make_pair(sizeof(cl_int), (void *)&dst_step));
    args.push_back(std::make_pair(sizeof(cl_mem), (void *)&mat_kernel.data));
    args.push_back(std::make_pair(localMemSize,   (void *)NULL));
    args.push_back(std::make_pair(sizeof(cl_int), (void *)&src.wholerows));
    args.push_back(std::make_pair(sizeof(cl_int), (void *)&src.wholecols));
    args.push_back(std::make_pair(sizeof(cl_int), (void *)&src_offset_x));
    args.push_back(std::make_pair(sizeof(cl_int), (void *)&src_offset_y));
    args.push_back(std::make_pair(sizeof(cl_int), (void *)&dst_offset_x));
    args.push_back(std::make_pair(sizeof(cl_int), (void *)&dst_offset_y));
    args.push_back(std::make_pair(sizeof(cl_int), (void *)&src.cols));
    args.push_back(std::make_pair(sizeof(cl_int), (void *)&src.rows));
    args.push_back(std::make_pair(sizeof(cl_int), (void *)&cols));
    char btype[30];
    switch (borderType)
    {
    case 0:
        sprintf(btype, "BORDER_CONSTANT");
        break;
    case 1:
        sprintf(btype, "BORDER_REPLICATE");
        break;
    case 2:
        sprintf(btype, "BORDER_REFLECT");
        break;
    case 3:
        CV_Error(Error::StsUnsupportedFormat, "BORDER_WRAP is not supported!");
        return;
    case 4:
        sprintf(btype, "BORDER_REFLECT_101");
        break;
    }
    int type = src.depth();
    char build_options[150];
    sprintf(build_options, "-D %s -D IMG_C_%d_%d -D CN=%d -D FILTER_SIZE=%d", btype, cn, type, cn, ksize.width);
    openCLExecuteKernel(clCxt, &filtering_laplacian, kernelName, globalThreads, localThreads, args, -1, -1, build_options);
}

Ptr<BaseFilter_GPU> cv::ocl::getLinearFilter_GPU(int srcType, int dstType, const Mat &kernel, const Size &ksize,
        const Point &anchor, int borderType)
{
    static const GPUFilter2D_t GPUFilter2D_callers[] = {0, GPUFilter2D, 0, GPUFilter2D, GPUFilter2D};

    CV_Assert((srcType == CV_8UC1 || srcType == CV_8UC3 || srcType == CV_8UC4 || srcType == CV_32FC1 || srcType == CV_32FC3 || srcType == CV_32FC4) && dstType == srcType);

    oclMat gpu_krnl;
    Point norm_archor = anchor;
    normalizeKernel(kernel, gpu_krnl, CV_32FC1);
    normalizeAnchor(norm_archor, ksize);

    return makePtr<LinearFilter_GPU>(ksize, anchor, gpu_krnl, GPUFilter2D_callers[CV_MAT_CN(srcType)],
        borderType);
}

Ptr<FilterEngine_GPU> cv::ocl::createLinearFilter_GPU(int srcType, int dstType, const Mat &kernel, const Point &anchor,
        int borderType)
{
    Size ksize = kernel.size();
    Ptr<BaseFilter_GPU> linearFilter = getLinearFilter_GPU(srcType, dstType, kernel, ksize, anchor, borderType);

    return createFilter2D_GPU(linearFilter);
}

void cv::ocl::filter2D(const oclMat &src, oclMat &dst, int ddepth, const Mat &kernel, Point anchor, int borderType)
{
    if (ddepth < 0)
        ddepth = src.depth();

    dst.create(src.size(), CV_MAKETYPE(ddepth, src.channels()));

    Ptr<FilterEngine_GPU> f = createLinearFilter_GPU(src.type(), dst.type(), kernel, anchor, borderType);
    f->apply(src, dst);
}

////////////////////////////////////////////////////////////////////////////////////////////////////
// SeparableFilter

namespace
{
class SeparableFilterEngine_GPU : public FilterEngine_GPU
{
public:
    SeparableFilterEngine_GPU(const Ptr<BaseRowFilter_GPU> &rowFilter_,
                              const Ptr<BaseColumnFilter_GPU> &columnFilter_) :
        rowFilter(rowFilter_), columnFilter(columnFilter_)
    {
        ksize = Size(rowFilter->ksize, columnFilter->ksize);
        anchor = Point(rowFilter->anchor, columnFilter->anchor);
    }

    virtual void apply(const oclMat &src, oclMat &dst, Rect roi = Rect(0, 0, -1, -1))
    {
        Size src_size = src.size();

        int cn = src.oclchannels();
        dstBuf.create(src_size.height + ksize.height - 1, src_size.width, CV_MAKETYPE(CV_32F, cn));

        normalizeROI(roi, ksize, anchor, src_size);

        srcROI = src(roi);
        dstROI = dst(roi);

        (*rowFilter)(srcROI, dstBuf);
        (*columnFilter)(dstBuf, dstROI);
    }

    Ptr<BaseRowFilter_GPU> rowFilter;
    Ptr<BaseColumnFilter_GPU> columnFilter;
    Size ksize;
    Point anchor;
    oclMat dstBuf;
    oclMat srcROI;
    oclMat dstROI;
    oclMat dstBufROI;
};
}

Ptr<FilterEngine_GPU> cv::ocl::createSeparableFilter_GPU(const Ptr<BaseRowFilter_GPU> &rowFilter,
        const Ptr<BaseColumnFilter_GPU> &columnFilter)
{
    return makePtr<SeparableFilterEngine_GPU>(rowFilter, columnFilter);
}

/*
**data type supported: CV_8UC1, CV_8UC4, CV_32FC1, CV_32FC4
**support four border types: BORDER_CONSTANT, BORDER_REPLICATE, BORDER_REFLECT, BORDER_REFLECT_101
*/

static void GPUFilterBox_8u_C1R(const oclMat &src, oclMat &dst,
                         Size &ksize, const Point anchor, const int borderType)
{
    //Normalize the result by default
    float alpha = ksize.height * ksize.width;

    CV_Assert(src.clCxt == dst.clCxt);
    CV_Assert((src.cols == dst.cols) &&
              (src.rows == dst.rows));
    Context *clCxt = src.clCxt;

    String kernelName = "boxFilter_C1_D0";

    char btype[30];

    switch (borderType)
    {
    case 0:
        sprintf(btype, "BORDER_CONSTANT");
        break;
    case 1:
        sprintf(btype, "BORDER_REPLICATE");
        break;
    case 2:
        sprintf(btype, "BORDER_REFLECT");
        break;
    case 3:
        CV_Error(Error::StsUnsupportedFormat, "BORDER_WRAP is not supported!");
        return;
    case 4:
        sprintf(btype, "BORDER_REFLECT_101");
        break;
    }

    char build_options[150];
    sprintf(build_options, "-D anX=%d -D anY=%d -D ksX=%d -D ksY=%d -D %s", anchor.x, anchor.y, ksize.width, ksize.height, btype);

    size_t blockSizeX = 256, blockSizeY = 1;
    size_t gSize = blockSizeX - (ksize.width - 1);
    size_t threads = (dst.offset % dst.step % 4 + dst.cols + 3) / 4;
    size_t globalSizeX = threads % gSize == 0 ? threads / gSize * blockSizeX : (threads / gSize + 1) * blockSizeX;
    size_t globalSizeY = ((dst.rows + 1) / 2) % blockSizeY == 0 ? ((dst.rows + 1) / 2) : (((dst.rows + 1) / 2) / blockSizeY + 1) * blockSizeY;

    size_t globalThreads[3] = { globalSizeX, globalSizeY, 1 };
    size_t localThreads[3]  = { blockSizeX, blockSizeY, 1 };

    std::vector<std::pair<size_t , const void *> > args;
    args.push_back(std::make_pair(sizeof(cl_mem), &src.data));
    args.push_back(std::make_pair(sizeof(cl_mem), &dst.data));
    args.push_back(std::make_pair(sizeof(cl_float), (void *)&alpha));
    args.push_back(std::make_pair(sizeof(cl_int), (void *)&src.offset));
    args.push_back(std::make_pair(sizeof(cl_int), (void *)&src.wholerows));
    args.push_back(std::make_pair(sizeof(cl_int), (void *)&src.wholecols));
    args.push_back(std::make_pair(sizeof(cl_int), (void *)&src.step));
    args.push_back(std::make_pair(sizeof(cl_int), (void *)&dst.offset));
    args.push_back(std::make_pair(sizeof(cl_int), (void *)&dst.rows));
    args.push_back(std::make_pair(sizeof(cl_int), (void *)&dst.cols));
    args.push_back(std::make_pair(sizeof(cl_int), (void *)&dst.step));

    openCLExecuteKernel(clCxt, &filtering_boxFilter, kernelName, globalThreads, localThreads, args, -1, -1, build_options);
}

static void GPUFilterBox_8u_C4R(const oclMat &src, oclMat &dst,
                         Size &ksize, const Point anchor, const int borderType)
{
    //Normalize the result by default
    float alpha = ksize.height * ksize.width;

    CV_Assert(src.clCxt == dst.clCxt);
    CV_Assert((src.cols == dst.cols) &&
              (src.rows == dst.rows));
    Context *clCxt = src.clCxt;

    String kernelName = "boxFilter_C4_D0";

    char btype[30];

    switch (borderType)
    {
    case 0:
        sprintf(btype, "BORDER_CONSTANT");
        break;
    case 1:
        sprintf(btype, "BORDER_REPLICATE");
        break;
    case 2:
        sprintf(btype, "BORDER_REFLECT");
        break;
    case 3:
        CV_Error(Error::StsUnsupportedFormat, "BORDER_WRAP is not supported!");
        return;
    case 4:
        sprintf(btype, "BORDER_REFLECT_101");
        break;
    }

    char build_options[150];
    sprintf(build_options, "-D anX=%d -D anY=%d -D ksX=%d -D ksY=%d -D %s", anchor.x, anchor.y, ksize.width, ksize.height, btype);

    size_t blockSizeX = 256, blockSizeY = 1;
    size_t gSize = blockSizeX - ksize.width / 2 * 2;
    size_t globalSizeX = (src.cols) % gSize == 0 ? src.cols / gSize * blockSizeX : (src.cols / gSize + 1) * blockSizeX;
    size_t rows_per_thread = 2;
    size_t globalSizeY = ((src.rows + rows_per_thread - 1) / rows_per_thread) % blockSizeY == 0 ? ((src.rows + rows_per_thread - 1) / rows_per_thread) : (((src.rows + rows_per_thread - 1) / rows_per_thread) / blockSizeY + 1) * blockSizeY;

    size_t globalThreads[3] = { globalSizeX, globalSizeY, 1};
    size_t localThreads[3]  = { blockSizeX, blockSizeY, 1};

    std::vector<std::pair<size_t , const void *> > args;
    args.push_back(std::make_pair(sizeof(cl_mem), &src.data));
    args.push_back(std::make_pair(sizeof(cl_mem), &dst.data));
    args.push_back(std::make_pair(sizeof(cl_float), (void *)&alpha));
    args.push_back(std::make_pair(sizeof(cl_int), (void *)&src.offset));
    args.push_back(std::make_pair(sizeof(cl_int), (void *)&src.wholerows));
    args.push_back(std::make_pair(sizeof(cl_int), (void *)&src.wholecols));
    args.push_back(std::make_pair(sizeof(cl_int), (void *)&src.step));
    args.push_back(std::make_pair(sizeof(cl_int), (void *)&dst.offset));
    args.push_back(std::make_pair(sizeof(cl_int), (void *)&dst.rows));
    args.push_back(std::make_pair(sizeof(cl_int), (void *)&dst.cols));
    args.push_back(std::make_pair(sizeof(cl_int), (void *)&dst.step));

    openCLExecuteKernel(clCxt, &filtering_boxFilter, kernelName, globalThreads, localThreads, args, -1, -1, build_options);
}

static void GPUFilterBox_32F_C1R(const oclMat &src, oclMat &dst,
                          Size &ksize, const Point anchor, const int borderType)
{
    //Normalize the result by default
    float alpha = ksize.height * ksize.width;

    CV_Assert(src.clCxt == dst.clCxt);
    CV_Assert((src.cols == dst.cols) &&
              (src.rows == dst.rows));
    Context *clCxt = src.clCxt;

    String kernelName = "boxFilter_C1_D5";

    char btype[30];

    switch (borderType)
    {
    case 0:
        sprintf(btype, "BORDER_CONSTANT");
        break;
    case 1:
        sprintf(btype, "BORDER_REPLICATE");
        break;
    case 2:
        sprintf(btype, "BORDER_REFLECT");
        break;
    case 3:
        CV_Error(Error::StsUnsupportedFormat, "BORDER_WRAP is not supported!");
        return;
    case 4:
        sprintf(btype, "BORDER_REFLECT_101");
        break;
    }

    char build_options[150];
    sprintf(build_options, "-D anX=%d -D anY=%d -D ksX=%d -D ksY=%d -D %s", anchor.x, anchor.y, ksize.width, ksize.height, btype);

    size_t blockSizeX = 256, blockSizeY = 1;
    size_t gSize = blockSizeX - ksize.width / 2 * 2;
    size_t globalSizeX = (src.cols) % gSize == 0 ? src.cols / gSize * blockSizeX : (src.cols / gSize + 1) * blockSizeX;
    size_t rows_per_thread = 2;
    size_t globalSizeY = ((src.rows + rows_per_thread - 1) / rows_per_thread) % blockSizeY == 0 ? ((src.rows + rows_per_thread - 1) / rows_per_thread) : (((src.rows + rows_per_thread - 1) / rows_per_thread) / blockSizeY + 1) * blockSizeY;


    size_t globalThreads[3] = { globalSizeX, globalSizeY, 1};
    size_t localThreads[3]  = { blockSizeX, blockSizeY, 1};

    std::vector<std::pair<size_t , const void *> > args;
    args.push_back(std::make_pair(sizeof(cl_mem), &src.data));
    args.push_back(std::make_pair(sizeof(cl_mem), &dst.data));
    args.push_back(std::make_pair(sizeof(cl_float), (void *)&alpha));
    args.push_back(std::make_pair(sizeof(cl_int), (void *)&src.offset));
    args.push_back(std::make_pair(sizeof(cl_int), (void *)&src.wholerows));
    args.push_back(std::make_pair(sizeof(cl_int), (void *)&src.wholecols));
    args.push_back(std::make_pair(sizeof(cl_int), (void *)&src.step));
    args.push_back(std::make_pair(sizeof(cl_int), (void *)&dst.offset));
    args.push_back(std::make_pair(sizeof(cl_int), (void *)&dst.rows));
    args.push_back(std::make_pair(sizeof(cl_int), (void *)&dst.cols));
    args.push_back(std::make_pair(sizeof(cl_int), (void *)&dst.step));

    openCLExecuteKernel(clCxt, &filtering_boxFilter, kernelName, globalThreads, localThreads, args, -1, -1, build_options);
}

static void GPUFilterBox_32F_C4R(const oclMat &src, oclMat &dst,
                          Size &ksize, const Point anchor, const int borderType)
{
    //Normalize the result by default
    float alpha = ksize.height * ksize.width;

    CV_Assert(src.clCxt == dst.clCxt);
    CV_Assert((src.cols == dst.cols) &&
              (src.rows == dst.rows));
    Context *clCxt = src.clCxt;

    String kernelName = "boxFilter_C4_D5";

    char btype[30];

    switch (borderType)
    {
    case 0:
        sprintf(btype, "BORDER_CONSTANT");
        break;
    case 1:
        sprintf(btype, "BORDER_REPLICATE");
        break;
    case 2:
        sprintf(btype, "BORDER_REFLECT");
        break;
    case 3:
        CV_Error(Error::StsUnsupportedFormat, "BORDER_WRAP is not supported!");
        return;
    case 4:
        sprintf(btype, "BORDER_REFLECT_101");
        break;
    }

    char build_options[150];
    sprintf(build_options, "-D anX=%d -D anY=%d -D ksX=%d -D ksY=%d -D %s", anchor.x, anchor.y, ksize.width, ksize.height, btype);

    size_t blockSizeX = 256, blockSizeY = 1;
    size_t gSize = blockSizeX - ksize.width / 2 * 2;
    size_t globalSizeX = (src.cols) % gSize == 0 ? src.cols / gSize * blockSizeX : (src.cols / gSize + 1) * blockSizeX;
    size_t rows_per_thread = 2;
    size_t globalSizeY = ((src.rows + rows_per_thread - 1) / rows_per_thread) % blockSizeY == 0 ? ((src.rows + rows_per_thread - 1) / rows_per_thread) : (((src.rows + rows_per_thread - 1) / rows_per_thread) / blockSizeY + 1) * blockSizeY;


    size_t globalThreads[3] = { globalSizeX, globalSizeY, 1};
    size_t localThreads[3]  = { blockSizeX, blockSizeY, 1};

    std::vector<std::pair<size_t , const void *> > args;
    args.push_back(std::make_pair(sizeof(cl_mem), &src.data));
    args.push_back(std::make_pair(sizeof(cl_mem), &dst.data));
    args.push_back(std::make_pair(sizeof(cl_float), (void *)&alpha));
    args.push_back(std::make_pair(sizeof(cl_int), (void *)&src.offset));
    args.push_back(std::make_pair(sizeof(cl_int), (void *)&src.wholerows));
    args.push_back(std::make_pair(sizeof(cl_int), (void *)&src.wholecols));
    args.push_back(std::make_pair(sizeof(cl_int), (void *)&src.step));
    args.push_back(std::make_pair(sizeof(cl_int), (void *)&dst.offset));
    args.push_back(std::make_pair(sizeof(cl_int), (void *)&dst.rows));
    args.push_back(std::make_pair(sizeof(cl_int), (void *)&dst.cols));
    args.push_back(std::make_pair(sizeof(cl_int), (void *)&dst.step));

    openCLExecuteKernel(clCxt, &filtering_boxFilter, kernelName, globalThreads, localThreads, args, -1, -1, build_options);
}


Ptr<BaseFilter_GPU> cv::ocl::getBoxFilter_GPU(int srcType, int dstType,
        const Size &ksize, Point anchor, int borderType)
{
    static const FilterBox_t FilterBox_callers[2][5] = {{0, GPUFilterBox_8u_C1R, 0, GPUFilterBox_8u_C4R, GPUFilterBox_8u_C4R},
        {0, GPUFilterBox_32F_C1R, 0, GPUFilterBox_32F_C4R, GPUFilterBox_32F_C4R}
    };
    //Remove this check if more data types need to be supported.
    CV_Assert((srcType == CV_8UC1 || srcType == CV_8UC3 || srcType == CV_8UC4 || srcType == CV_32FC1 ||
               srcType == CV_32FC3 || srcType == CV_32FC4) && dstType == srcType);

    normalizeAnchor(anchor, ksize);

    return makePtr<GPUBoxFilter>(ksize, anchor,
        borderType, FilterBox_callers[(CV_MAT_DEPTH(srcType) == CV_32F)][CV_MAT_CN(srcType)]);
}

Ptr<FilterEngine_GPU> cv::ocl::createBoxFilter_GPU(int srcType, int dstType,
        const Size &ksize, const Point &anchor, int borderType)
{
    Ptr<BaseFilter_GPU> boxFilter = getBoxFilter_GPU(srcType, dstType, ksize, anchor, borderType);
    return createFilter2D_GPU(boxFilter);
}

void cv::ocl::boxFilter(const oclMat &src, oclMat &dst, int ddepth, Size ksize,
                        Point anchor, int borderType)
{
    int sdepth = src.depth(), cn = src.channels();

    if (ddepth < 0)
    {
        ddepth = sdepth;
    }

    dst.create(src.size(), CV_MAKETYPE(ddepth, cn));

    Ptr<FilterEngine_GPU> f = createBoxFilter_GPU(src.type(),
                              dst.type(), ksize, anchor, borderType);
    f->apply(src, dst);
}

namespace
{
typedef void (*gpuFilter1D_t)(const oclMat &src, const oclMat &dst, oclMat kernel, int ksize, int anchor, int bordertype);

class GpuLinearRowFilter : public BaseRowFilter_GPU
{
public:
    GpuLinearRowFilter(int ksize_, int anchor_, const oclMat &kernel_, gpuFilter1D_t func_, int bordertype_) :
        BaseRowFilter_GPU(ksize_, anchor_, bordertype_), kernel(kernel_), func(func_) {}

    virtual void operator()(const oclMat &src, oclMat &dst)
    {
        func(src, dst, kernel, ksize, anchor, bordertype);
    }

    oclMat kernel;
    gpuFilter1D_t func;
};
}

template <typename T> struct index_and_sizeof;
template <> struct index_and_sizeof<uchar>
{
    enum { index = 1 };
};
template <> struct index_and_sizeof<char>
{
    enum { index = 2 };
};
template <> struct index_and_sizeof<ushort>
{
    enum { index = 3 };
};
template <> struct index_and_sizeof<short>
{
    enum { index = 4 };
};
template <> struct index_and_sizeof<int>
{
    enum { index = 5 };
};
template <> struct index_and_sizeof<float>
{
    enum { index = 6 };
};

template <typename T>
void linearRowFilter_gpu(const oclMat &src, const oclMat &dst, oclMat mat_kernel, int ksize, int anchor, int bordertype)
{
    CV_Assert(bordertype <= BORDER_REFLECT_101);
    CV_Assert(ksize == (anchor << 1) + 1);
    int channels = src.oclchannels();

<<<<<<< HEAD
    size_t localThreads[3] = {16, 16, 1};
    String kernelName = "row_filter";

    char btype[30];
=======
    size_t localThreads[3] = { 16, 16, 1 };
    size_t globalThreads[3] = { dst.cols, dst.rows, 1 };
>>>>>>> c1223f8d

    const char * const borderMap[] = { "BORDER_CONSTANT", "BORDER_REPLICATE", "BORDER_REFLECT", "BORDER_WRAP", "BORDER_REFLECT_101" };
    std::string buildOptions = format("-D RADIUSX=%d -D LSIZE0=%d -D LSIZE1=%d -D CN=%d -D %s",
            anchor, (int)localThreads[0], (int)localThreads[1], channels, borderMap[bordertype]);

    if (src.depth() == CV_8U)
    {
        switch (channels)
        {
        case 1:
            globalThreads[0] = (dst.cols + 3) >> 2;
            break;
        case 2:
            globalThreads[0] = (dst.cols + 1) >> 1;
            break;
        case 4:
            globalThreads[0] = dst.cols;
            break;
        }
    }

    int src_pix_per_row = src.step / src.elemSize();
    int src_offset_x = (src.offset % src.step) / src.elemSize();
    int src_offset_y = src.offset / src.step;
    int dst_pix_per_row = dst.step / dst.elemSize();
    int ridusy = (dst.rows - src.rows) >> 1;
<<<<<<< HEAD
    std::vector<std::pair<size_t , const void *> > args;
    args.push_back(std::make_pair(sizeof(cl_mem), &src.data));
    args.push_back(std::make_pair(sizeof(cl_mem), &dst.data));
    args.push_back(std::make_pair(sizeof(cl_int), (void *)&dst.cols));
    args.push_back(std::make_pair(sizeof(cl_int), (void *)&dst.rows));
    args.push_back(std::make_pair(sizeof(cl_int), (void *)&src.wholecols));
    args.push_back(std::make_pair(sizeof(cl_int), (void *)&src.wholerows));
    args.push_back(std::make_pair(sizeof(cl_int), (void *)&src_pix_per_row));
    args.push_back(std::make_pair(sizeof(cl_int), (void *)&src_offset_x));
    args.push_back(std::make_pair(sizeof(cl_int), (void *)&src_offset_y));
    args.push_back(std::make_pair(sizeof(cl_int), (void *)&dst_pix_per_row));
    args.push_back(std::make_pair(sizeof(cl_int), (void *)&ridusy));
    args.push_back(std::make_pair(sizeof(cl_mem), (void *)&mat_kernel.data));
=======

    vector<pair<size_t , const void *> > args;
    args.push_back(make_pair(sizeof(cl_mem), &src.data));
    args.push_back(make_pair(sizeof(cl_mem), &dst.data));
    args.push_back(make_pair(sizeof(cl_int), (void *)&dst.cols));
    args.push_back(make_pair(sizeof(cl_int), (void *)&dst.rows));
    args.push_back(make_pair(sizeof(cl_int), (void *)&src.wholecols));
    args.push_back(make_pair(sizeof(cl_int), (void *)&src.wholerows));
    args.push_back(make_pair(sizeof(cl_int), (void *)&src_pix_per_row));
    args.push_back(make_pair(sizeof(cl_int), (void *)&src_offset_x));
    args.push_back(make_pair(sizeof(cl_int), (void *)&src_offset_y));
    args.push_back(make_pair(sizeof(cl_int), (void *)&dst_pix_per_row));
    args.push_back(make_pair(sizeof(cl_int), (void *)&ridusy));
    args.push_back(make_pair(sizeof(cl_mem), (void *)&mat_kernel.data));
>>>>>>> c1223f8d

    openCLExecuteKernel(src.clCxt, &filter_sep_row, "row_filter", globalThreads, localThreads,
                        args, channels, src.depth(), buildOptions.c_str());
}

Ptr<BaseRowFilter_GPU> cv::ocl::getLinearRowFilter_GPU(int srcType, int /*bufType*/, const Mat &rowKernel, int anchor, int bordertype)
{
    static const gpuFilter1D_t gpuFilter1D_callers[6] =
    {
        linearRowFilter_gpu<uchar>,
        linearRowFilter_gpu<char>,
        linearRowFilter_gpu<ushort>,
        linearRowFilter_gpu<short>,
        linearRowFilter_gpu<int>,
        linearRowFilter_gpu<float>
    };

    Mat temp = rowKernel.reshape(1, 1);
    oclMat mat_kernel(temp);


    int ksize = temp.cols;

    //CV_Assert(ksize < 16);

    normalizeAnchor(anchor, ksize);

    return makePtr<GpuLinearRowFilter>(ksize, anchor, mat_kernel,
        gpuFilter1D_callers[CV_MAT_DEPTH(srcType)], bordertype);
}

namespace
{
class GpuLinearColumnFilter : public BaseColumnFilter_GPU
{
public:
    GpuLinearColumnFilter(int ksize_, int anchor_, const oclMat &kernel_, gpuFilter1D_t func_, int bordertype_) :
        BaseColumnFilter_GPU(ksize_, anchor_, bordertype_), kernel(kernel_), func(func_) {}

    virtual void operator()(const oclMat &src, oclMat &dst)
    {
        func(src, dst, kernel, ksize, anchor, bordertype);
    }

    oclMat kernel;
    gpuFilter1D_t func;
};
}

template <typename T>
void linearColumnFilter_gpu(const oclMat &src, const oclMat &dst, oclMat mat_kernel, int ksize, int anchor, int bordertype)
{
    Context *clCxt = src.clCxt;
    int channels = src.oclchannels();

    size_t localThreads[3] = {16, 16, 1};
    String kernelName = "col_filter";

    char btype[30];

    switch (bordertype)
    {
    case 0:
        sprintf(btype, "BORDER_CONSTANT");
        break;
    case 1:
        sprintf(btype, "BORDER_REPLICATE");
        break;
    case 2:
        sprintf(btype, "BORDER_REFLECT");
        break;
    case 3:
        sprintf(btype, "BORDER_WRAP");
        break;
    case 4:
        sprintf(btype, "BORDER_REFLECT_101");
        break;
    }

    char compile_option[256];


    size_t globalThreads[3];
    globalThreads[1] = (dst.rows + localThreads[1] - 1) / localThreads[1] * localThreads[1];
    globalThreads[2] = (1 + localThreads[2] - 1) / localThreads[2] * localThreads[2];

    if (dst.depth() == CV_8U)
    {
        switch (channels)
        {
        case 1:
            globalThreads[0] = (dst.cols + localThreads[0] - 1) / localThreads[0] * localThreads[0];
            sprintf(compile_option, "-D RADIUSY=%d -D LSIZE0=%d -D LSIZE1=%d -D CN=%d -D %s -D GENTYPE_SRC=%s -D GENTYPE_DST=%s -D convert_to_DST=%s",
                    anchor, (int)localThreads[0], (int)localThreads[1], channels, btype, "float", "uchar", "convert_uchar_sat");
            break;
        case 2:
            globalThreads[0] = ((dst.cols + 1) / 2 + localThreads[0] - 1) / localThreads[0] * localThreads[0];
            sprintf(compile_option, "-D RADIUSY=%d -D LSIZE0=%d -D LSIZE1=%d -D CN=%d -D %s -D GENTYPE_SRC=%s -D GENTYPE_DST=%s -D convert_to_DST=%s",
                    anchor, (int)localThreads[0], (int)localThreads[1], channels, btype, "float2", "uchar2", "convert_uchar2_sat");
            break;
        case 3:
        case 4:
            globalThreads[0] = (dst.cols + localThreads[0] - 1) / localThreads[0] * localThreads[0];
            sprintf(compile_option, "-D RADIUSY=%d -D LSIZE0=%d -D LSIZE1=%d -D CN=%d -D %s -D GENTYPE_SRC=%s -D GENTYPE_DST=%s -D convert_to_DST=%s",
                    anchor, (int)localThreads[0], (int)localThreads[1], channels, btype, "float4", "uchar4", "convert_uchar4_sat");
            break;
        }
    }
    else
    {
        globalThreads[0] = (dst.cols + localThreads[0] - 1) / localThreads[0] * localThreads[0];

        switch (dst.type())
        {
        case CV_32SC1:
            sprintf(compile_option, "-D RADIUSY=%d -D LSIZE0=%d -D LSIZE1=%d -D CN=%d -D %s -D GENTYPE_SRC=%s -D GENTYPE_DST=%s -D convert_to_DST=%s",
                    anchor, (int)localThreads[0], (int)localThreads[1], channels, btype, "float", "int", "convert_int_sat");
            break;
        case CV_32SC3:
        case CV_32SC4:
            sprintf(compile_option, "-D RADIUSY=%d -D LSIZE0=%d -D LSIZE1=%d -D CN=%d -D %s -D GENTYPE_SRC=%s -D GENTYPE_DST=%s -D convert_to_DST=%s",
                    anchor, (int)localThreads[0], (int)localThreads[1], channels, btype, "float4", "int4", "convert_int4_sat");
            break;
        case CV_32FC1:
            sprintf(compile_option, "-D RADIUSY=%d -D LSIZE0=%d -D LSIZE1=%d -D CN=%d -D %s -D GENTYPE_SRC=%s -D GENTYPE_DST=%s -D convert_to_DST=%s",
                    anchor, (int)localThreads[0], (int)localThreads[1], channels, btype, "float", "float", "");
            break;
        case CV_32FC3:
        case CV_32FC4:
            sprintf(compile_option, "-D RADIUSY=%d -D LSIZE0=%d -D LSIZE1=%d -D CN=%d -D %s -D GENTYPE_SRC=%s -D GENTYPE_DST=%s -D convert_to_DST=%s",
                    anchor, (int)localThreads[0], (int)localThreads[1], channels, btype, "float4", "float4", "");
            break;
        }
    }

    //sanity checks
    CV_Assert(clCxt == dst.clCxt);
    CV_Assert(src.cols == dst.cols);
    CV_Assert(src.oclchannels() == dst.oclchannels());
    CV_Assert(ksize == (anchor << 1) + 1);
    int src_pix_per_row, dst_pix_per_row;
    int dst_offset_in_pixel;
    src_pix_per_row = src.step / src.elemSize();
    dst_pix_per_row = dst.step / dst.elemSize();
    dst_offset_in_pixel = dst.offset / dst.elemSize();

    std::vector<std::pair<size_t , const void *> > args;
    args.push_back(std::make_pair(sizeof(cl_mem), &src.data));
    args.push_back(std::make_pair(sizeof(cl_mem), &dst.data));
    args.push_back(std::make_pair(sizeof(cl_int), (void *)&dst.cols));
    args.push_back(std::make_pair(sizeof(cl_int), (void *)&dst.rows));
    args.push_back(std::make_pair(sizeof(cl_int), (void *)&src.wholecols));
    args.push_back(std::make_pair(sizeof(cl_int), (void *)&src.wholerows));
    args.push_back(std::make_pair(sizeof(cl_int), (void *)&src_pix_per_row));
    args.push_back(std::make_pair(sizeof(cl_int), (void *)&dst_pix_per_row));
    args.push_back(std::make_pair(sizeof(cl_int), (void *)&dst_offset_in_pixel));
    args.push_back(std::make_pair(sizeof(cl_mem), (void *)&mat_kernel.data));

    openCLExecuteKernel(clCxt, &filter_sep_col, kernelName, globalThreads, localThreads, args, -1, -1, compile_option);
}

Ptr<BaseColumnFilter_GPU> cv::ocl::getLinearColumnFilter_GPU(int /*bufType*/, int dstType, const Mat &columnKernel, int anchor, int bordertype, double /*delta*/)
{
    static const gpuFilter1D_t gpuFilter1D_callers[6] =
    {
        linearColumnFilter_gpu<uchar>,
        linearColumnFilter_gpu<char>,
        linearColumnFilter_gpu<ushort>,
        linearColumnFilter_gpu<short>,
        linearColumnFilter_gpu<int>,
        linearColumnFilter_gpu<float>
    };

    Mat temp = columnKernel.reshape(1, 1);
    oclMat mat_kernel(temp);

    int ksize = temp.cols;
    normalizeAnchor(anchor, ksize);

    return makePtr<GpuLinearColumnFilter>(ksize, anchor, mat_kernel,
        gpuFilter1D_callers[CV_MAT_DEPTH(dstType)], bordertype);
}

Ptr<FilterEngine_GPU> cv::ocl::createSeparableLinearFilter_GPU(int srcType, int dstType,
        const Mat &rowKernel, const Mat &columnKernel, const Point &anchor, double delta, int bordertype)
{
    int sdepth = CV_MAT_DEPTH(srcType), ddepth = CV_MAT_DEPTH(dstType);
    int cn = CV_MAT_CN(srcType);
    int bdepth = std::max(std::max(sdepth, ddepth), CV_32F);
    int bufType = CV_MAKETYPE(bdepth, cn);

    Ptr<BaseRowFilter_GPU> rowFilter = getLinearRowFilter_GPU(srcType, bufType, rowKernel, anchor.x, bordertype);
    Ptr<BaseColumnFilter_GPU> columnFilter = getLinearColumnFilter_GPU(bufType, dstType, columnKernel, anchor.y, bordertype, delta);

    return createSeparableFilter_GPU(rowFilter, columnFilter);
}

void cv::ocl::sepFilter2D(const oclMat &src, oclMat &dst, int ddepth, const Mat &kernelX, const Mat &kernelY, Point anchor, double delta, int bordertype)
{
    if ((dst.cols != dst.wholecols) || (dst.rows != dst.wholerows)) //has roi
    {
        if ((bordertype & cv::BORDER_ISOLATED) != 0)
        {
            bordertype &= ~cv::BORDER_ISOLATED;

            if ((bordertype != cv::BORDER_CONSTANT) &&
                    (bordertype != cv::BORDER_REPLICATE))
            {
                CV_Error(Error::StsBadArg, "unsupported border type");
            }
        }
    }

    if (ddepth < 0)
        ddepth = src.depth();

    dst.create(src.size(), CV_MAKETYPE(ddepth, src.channels()));

    Ptr<FilterEngine_GPU> f = createSeparableLinearFilter_GPU(src.type(), dst.type(), kernelX, kernelY, anchor, delta, bordertype);
    f->apply(src, dst);
}

Ptr<FilterEngine_GPU> cv::ocl::createDerivFilter_GPU(int srcType, int dstType, int dx, int dy, int ksize, int borderType)
{
    Mat kx, ky;
    getDerivKernels(kx, ky, dx, dy, ksize, false, CV_32F);
    return createSeparableLinearFilter_GPU(srcType, dstType,
                                           kx, ky, Point(-1, -1), 0, borderType);
}

////////////////////////////////////////////////////////////////////////////////////////////////////
// Deriv Filter
void cv::ocl::Sobel(const oclMat &src, oclMat &dst, int ddepth, int dx, int dy, int ksize, double scale, double delta, int borderType)
{
    Mat kx, ky;
    getDerivKernels(kx, ky, dx, dy, ksize, false, CV_32F);

    if (scale != 1)
    {
        // usually the smoothing part is the slowest to compute,
        // so try to scale it instead of the faster differenciating part
        if (dx == 0)
            kx *= scale;
        else
            ky *= scale;
    }

    sepFilter2D(src, dst, ddepth, kx, ky, Point(-1, -1), delta, borderType);
}

void cv::ocl::Scharr(const oclMat &src, oclMat &dst, int ddepth, int dx, int dy, double scale, double delta , int bordertype)
{
    Mat kx, ky;
    getDerivKernels(kx, ky, dx, dy, -1, false, CV_32F);

    if (scale != 1)
    {
        // usually the smoothing part is the slowest to compute,
        // so try to scale it instead of the faster differenciating part
        if (dx == 0)
            kx *= scale;
        else
            ky *= scale;
    }

    sepFilter2D(src, dst, ddepth, kx, ky, Point(-1, -1), delta, bordertype);
}

void cv::ocl::Laplacian(const oclMat &src, oclMat &dst, int ddepth, int ksize, double scale)
{
    if (!src.clCxt->supportsFeature(FEATURE_CL_DOUBLE) && src.type() == CV_64F)
    {
        CV_Error(Error::OpenCLDoubleNotSupported, "Selected device doesn't support double");
        return;
    }

    CV_Assert(ksize == 1 || ksize == 3);

    int K[2][9] =
    {
        {0, 1, 0, 1, -4, 1, 0, 1, 0},
        {2, 0, 2, 0, -8, 0, 2, 0, 2}
    };
    Mat kernel(3, 3, CV_32S, (void *)K[ksize == 3]);

    if (scale != 1)
        kernel *= scale;

    filter2D(src, dst, ddepth, kernel, Point(-1, -1));
}

////////////////////////////////////////////////////////////////////////////////////////////////////
// Gaussian Filter

Ptr<FilterEngine_GPU> cv::ocl::createGaussianFilter_GPU(int type, Size ksize, double sigma1, double sigma2, int bordertype)
{
    int depth = CV_MAT_DEPTH(type);

    if (sigma2 <= 0)
        sigma2 = sigma1;

    // automatic detection of kernel size from sigma
    if (ksize.width <= 0 && sigma1 > 0)
        ksize.width = cvRound(sigma1 * (depth == CV_8U ? 3 : 4) * 2 + 1) | 1;

    if (ksize.height <= 0 && sigma2 > 0)
        ksize.height = cvRound(sigma2 * (depth == CV_8U ? 3 : 4) * 2 + 1) | 1;

    CV_Assert(ksize.width > 0 && ksize.width % 2 == 1 && ksize.height > 0 && ksize.height % 2 == 1);

    sigma1 = std::max(sigma1, 0.0);
    sigma2 = std::max(sigma2, 0.0);

    Mat kx = getGaussianKernel(ksize.width, sigma1, std::max(depth, CV_32F));
    Mat ky;

    if (ksize.height == ksize.width && std::abs(sigma1 - sigma2) < DBL_EPSILON)
        ky = kx;
    else
        ky = getGaussianKernel(ksize.height, sigma2, std::max(depth, CV_32F));

    return createSeparableLinearFilter_GPU(type, type, kx, ky, Point(-1, -1), 0.0, bordertype);
}

void cv::ocl::GaussianBlur(const oclMat &src, oclMat &dst, Size ksize, double sigma1, double sigma2, int bordertype)
{
    if (ksize.width == 1 && ksize.height == 1)
    {
        src.copyTo(dst);
        return;
    }

    if ((dst.cols != dst.wholecols) || (dst.rows != dst.wholerows)) //has roi
    {
        if ((bordertype & cv::BORDER_ISOLATED) != 0)
        {
            bordertype &= ~cv::BORDER_ISOLATED;

            if ((bordertype != cv::BORDER_CONSTANT) &&
                    (bordertype != cv::BORDER_REPLICATE))
            {
                CV_Error(Error::StsBadArg, "unsupported border type");
            }
        }
    }

    dst.create(src.size(), src.type());

    if (bordertype != BORDER_CONSTANT)
    {
        if (src.rows == 1)
            ksize.height = 1;

        if (src.cols == 1)
            ksize.width = 1;
    }

    Ptr<FilterEngine_GPU> f = createGaussianFilter_GPU(src.type(), ksize, sigma1, sigma2, bordertype);
    f->apply(src, dst);
}

////////////////////////////////////////////////////////////////////////////////////////////////////
// Adaptive Bilateral Filter

void cv::ocl::adaptiveBilateralFilter(const oclMat& src, oclMat& dst, Size ksize, double sigmaSpace, Point anchor, int borderType)
{
    CV_Assert((ksize.width & 1) && (ksize.height & 1));  // ksize must be odd
    CV_Assert(src.type() == CV_8UC1 || src.type() == CV_8UC3);  // source must be 8bit RGB image
    if( sigmaSpace <= 0 )
        sigmaSpace = 1;
    Mat lut(Size(ksize.width, ksize.height), CV_32FC1);
    double sigma2 = sigmaSpace * sigmaSpace;
    int idx = 0;
    int w = ksize.width / 2;
    int h = ksize.height / 2;
    for(int y=-h; y<=h; y++)
        for(int x=-w; x<=w; x++)
    {
        lut.at<float>(idx++) = sigma2 / (sigma2 + x * x + y * y);
    }

    oclMat dlut(lut);
    int depth = src.depth();
    int cn = src.oclchannels();

    normalizeAnchor(anchor, ksize);
    const static String kernelName = "edgeEnhancingFilter";

    dst.create(src.size(), src.type());

    char btype[30];
    switch(borderType)
    {
    case BORDER_CONSTANT:
        sprintf(btype, "BORDER_CONSTANT");
        break;
    case BORDER_REPLICATE:
        sprintf(btype, "BORDER_REPLICATE");
        break;
    case BORDER_REFLECT:
        sprintf(btype, "BORDER_REFLECT");
        break;
    case BORDER_WRAP:
        sprintf(btype, "BORDER_WRAP");
        break;
    case BORDER_REFLECT101:
        sprintf(btype, "BORDER_REFLECT_101");
        break;
    default:
        CV_Error(Error::StsBadArg, "This border type is not supported");
        break;
    }

    //the following constants may be adjusted for performance concerns
    const static size_t blockSizeX = 64, blockSizeY = 1, EXTRA = ksize.height - 1;

    //Normalize the result by default
    const float alpha = ksize.height * ksize.width;

    const size_t gSize = blockSizeX - ksize.width / 2 * 2;
    const size_t globalSizeX = (src.cols) % gSize == 0 ?
        src.cols / gSize * blockSizeX :
        (src.cols / gSize + 1) * blockSizeX;
    const size_t rows_per_thread = 1 + EXTRA;
    const size_t globalSizeY = ((src.rows + rows_per_thread - 1) / rows_per_thread) % blockSizeY == 0 ?
        ((src.rows + rows_per_thread - 1) / rows_per_thread) :
        (((src.rows + rows_per_thread - 1) / rows_per_thread) / blockSizeY + 1) * blockSizeY;

    size_t globalThreads[3] = { globalSizeX, globalSizeY, 1};
    size_t localThreads[3]  = { blockSizeX, blockSizeY, 1};

    char build_options[250];

    //LDATATYPESIZE is sizeof local data store. This is to exemplify effect of LDS on kernel performance
    sprintf(build_options,
        "-D VAR_PER_CHANNEL=1 -D CALCVAR=1 -D FIXED_WEIGHT=0 -D EXTRA=%d"
        " -D THREADS=%d -D anX=%d -D anY=%d -D ksX=%d -D ksY=%d -D %s",
        static_cast<int>(EXTRA), static_cast<int>(blockSizeX), anchor.x, anchor.y, ksize.width, ksize.height, btype);

    std::vector<std::pair<size_t , const void *> > args;
    args.push_back(std::make_pair(sizeof(cl_mem), &src.data));
    args.push_back(std::make_pair(sizeof(cl_mem), &dst.data));
    args.push_back(std::make_pair(sizeof(cl_float), (void *)&alpha));
    args.push_back(std::make_pair(sizeof(cl_int), (void *)&src.offset));
    args.push_back(std::make_pair(sizeof(cl_int), (void *)&src.wholerows));
    args.push_back(std::make_pair(sizeof(cl_int), (void *)&src.wholecols));
    args.push_back(std::make_pair(sizeof(cl_int), (void *)&src.step));
    args.push_back(std::make_pair(sizeof(cl_int), (void *)&dst.offset));
    args.push_back(std::make_pair(sizeof(cl_int), (void *)&dst.rows));
    args.push_back(std::make_pair(sizeof(cl_int), (void *)&dst.cols));
    args.push_back(std::make_pair(sizeof(cl_int), (void *)&dst.step));
    args.push_back(std::make_pair(sizeof(cl_mem), &dlut.data));
    int lut_step = dlut.step1();
    args.push_back(std::make_pair(sizeof(cl_int), (void *)&lut_step));

    openCLExecuteKernel(Context::getContext(), &filtering_adaptive_bilateral, kernelName,
        globalThreads, localThreads, args, cn, depth, build_options);
}<|MERGE_RESOLUTION|>--- conflicted
+++ resolved
@@ -1063,15 +1063,8 @@
     CV_Assert(ksize == (anchor << 1) + 1);
     int channels = src.oclchannels();
 
-<<<<<<< HEAD
-    size_t localThreads[3] = {16, 16, 1};
-    String kernelName = "row_filter";
-
-    char btype[30];
-=======
     size_t localThreads[3] = { 16, 16, 1 };
     size_t globalThreads[3] = { dst.cols, dst.rows, 1 };
->>>>>>> c1223f8d
 
     const char * const borderMap[] = { "BORDER_CONSTANT", "BORDER_REPLICATE", "BORDER_REFLECT", "BORDER_WRAP", "BORDER_REFLECT_101" };
     std::string buildOptions = format("-D RADIUSX=%d -D LSIZE0=%d -D LSIZE1=%d -D CN=%d -D %s",
@@ -1098,7 +1091,7 @@
     int src_offset_y = src.offset / src.step;
     int dst_pix_per_row = dst.step / dst.elemSize();
     int ridusy = (dst.rows - src.rows) >> 1;
-<<<<<<< HEAD
+
     std::vector<std::pair<size_t , const void *> > args;
     args.push_back(std::make_pair(sizeof(cl_mem), &src.data));
     args.push_back(std::make_pair(sizeof(cl_mem), &dst.data));
@@ -1112,22 +1105,6 @@
     args.push_back(std::make_pair(sizeof(cl_int), (void *)&dst_pix_per_row));
     args.push_back(std::make_pair(sizeof(cl_int), (void *)&ridusy));
     args.push_back(std::make_pair(sizeof(cl_mem), (void *)&mat_kernel.data));
-=======
-
-    vector<pair<size_t , const void *> > args;
-    args.push_back(make_pair(sizeof(cl_mem), &src.data));
-    args.push_back(make_pair(sizeof(cl_mem), &dst.data));
-    args.push_back(make_pair(sizeof(cl_int), (void *)&dst.cols));
-    args.push_back(make_pair(sizeof(cl_int), (void *)&dst.rows));
-    args.push_back(make_pair(sizeof(cl_int), (void *)&src.wholecols));
-    args.push_back(make_pair(sizeof(cl_int), (void *)&src.wholerows));
-    args.push_back(make_pair(sizeof(cl_int), (void *)&src_pix_per_row));
-    args.push_back(make_pair(sizeof(cl_int), (void *)&src_offset_x));
-    args.push_back(make_pair(sizeof(cl_int), (void *)&src_offset_y));
-    args.push_back(make_pair(sizeof(cl_int), (void *)&dst_pix_per_row));
-    args.push_back(make_pair(sizeof(cl_int), (void *)&ridusy));
-    args.push_back(make_pair(sizeof(cl_mem), (void *)&mat_kernel.data));
->>>>>>> c1223f8d
 
     openCLExecuteKernel(src.clCxt, &filter_sep_row, "row_filter", globalThreads, localThreads,
                         args, channels, src.depth(), buildOptions.c_str());
