--- conflicted
+++ resolved
@@ -54,33 +54,18 @@
     CV_Assert(src.type() == CV_32FC1);
     dst.create(src.size(), src.type());
 
-<<<<<<< HEAD
-    Context *clCxt = src.clCxt;
-
-    const String kernelName = "columnSum";
+    int src_step = src.step / src.elemSize(), src_offset = src.offset / src.elemSize();
+    int dst_step = dst.step / dst.elemSize(), dst_offset = dst.offset / dst.elemSize();
 
     std::vector< std::pair<size_t, const void *> > args;
-
     args.push_back( std::make_pair( sizeof(cl_mem), (void *)&src.data));
     args.push_back( std::make_pair( sizeof(cl_mem), (void *)&dst.data));
     args.push_back( std::make_pair( sizeof(cl_int), (void *)&src.cols));
     args.push_back( std::make_pair( sizeof(cl_int), (void *)&src.rows));
-    args.push_back( std::make_pair( sizeof(cl_int), (void *)&src.step));
-    args.push_back( std::make_pair( sizeof(cl_int), (void *)&dst.step));
-=======
-    int src_step = src.step / src.elemSize(), src_offset = src.offset / src.elemSize();
-    int dst_step = dst.step / dst.elemSize(), dst_offset = dst.offset / dst.elemSize();
-
-    std::vector< pair<size_t, const void *> > args;
-    args.push_back( make_pair( sizeof(cl_mem), (void *)&src.data));
-    args.push_back( make_pair( sizeof(cl_mem), (void *)&dst.data));
-    args.push_back( make_pair( sizeof(cl_int), (void *)&src.cols));
-    args.push_back( make_pair( sizeof(cl_int), (void *)&src.rows));
-    args.push_back( make_pair( sizeof(cl_int), (void *)&src_step));
-    args.push_back( make_pair( sizeof(cl_int), (void *)&dst_step));
-    args.push_back( make_pair( sizeof(cl_int), (void *)&src_offset));
-    args.push_back( make_pair( sizeof(cl_int), (void *)&dst_offset));
->>>>>>> a54d36bd
+    args.push_back( std::make_pair( sizeof(cl_int), (void *)&src_step));
+    args.push_back( std::make_pair( sizeof(cl_int), (void *)&dst_step));
+    args.push_back( std::make_pair( sizeof(cl_int), (void *)&src_offset));
+    args.push_back( std::make_pair( sizeof(cl_int), (void *)&dst_offset));
 
     size_t globalThreads[3] = {dst.cols, 1, 1};
     size_t localThreads[3]  = {256, 1, 1};
