--- conflicted
+++ resolved
@@ -25,11 +25,8 @@
 //    Xu Pang, pangxu010@163.com
 //    Wu Zailong, bullet@yeah.net
 //    Wenju He, wenju@multicorewareinc.com
-<<<<<<< HEAD
 //    Peng Xiao, pengxiao@outlook.com
-=======
 //    Sen Liu, swjtuls1987@126.com
->>>>>>> 843094a0
 //
 // Redistribution and use in source and binary forms, with or without modification,
 // are permitted provided that the following conditions are met:
@@ -84,11 +81,8 @@
         extern const char *imgproc_calcHarris;
         extern const char *imgproc_calcMinEigenVal;
         extern const char *imgproc_convolve;
-<<<<<<< HEAD
         extern const char *imgproc_mulAndScaleSpectrums;
-=======
         extern const char *imgproc_clahe;
->>>>>>> 843094a0
         ////////////////////////////////////OpenCL call wrappers////////////////////////////
 
         template <typename T> struct index_and_sizeof;
@@ -1531,7 +1525,7 @@
                 tile_size.s[0] = tileSize.width;
                 tile_size.s[1] = tileSize.height;
 
-                std::vector<pair<size_t , const void *> > args;
+                std::vector<std::pair<size_t , const void *> > args;
                 args.push_back( std::make_pair( sizeof(cl_mem), (void *)&src.data ));
                 args.push_back( std::make_pair( sizeof(cl_mem), (void *)&dst.data ));
                 args.push_back( std::make_pair( sizeof(cl_int), (void *)&src.step ));
@@ -1568,7 +1562,7 @@
                 tile_size.s[0] = tileSize.width;
                 tile_size.s[1] = tileSize.height;
 
-                std::vector<pair<size_t , const void *> > args;
+                std::vector<std::pair<size_t , const void *> > args;
                 args.push_back( std::make_pair( sizeof(cl_mem), (void *)&src.data ));
                 args.push_back( std::make_pair( sizeof(cl_mem), (void *)&dst.data ));
                 args.push_back( std::make_pair( sizeof(cl_mem), (void *)&lut.data ));
