--- conflicted
+++ resolved
@@ -592,13 +592,8 @@
   if(OPENCV_MODULE_${the_module}_HEADERS AND ";${OPENCV_MODULES_PUBLIC};" MATCHES ";${the_module};")
     foreach(hdr ${OPENCV_MODULE_${the_module}_HEADERS})
       string(REGEX REPLACE "^.*opencv2/" "opencv2/" hdr2 "${hdr}")
-<<<<<<< HEAD
       if(NOT hdr2 MATCHES "opencv2/${the_module}/private.*" AND hdr2 MATCHES "^(opencv2/?.*)/[^/]+.h(..)?$" )
-        install(FILES ${hdr} DESTINATION "${OPENCV_INCLUDE_INSTALL_PATH}/${CMAKE_MATCH_1}" COMPONENT main)
-=======
-      if(hdr2 MATCHES "^(opencv2/.*)/[^/]+.h(..)?$")
         install(FILES ${hdr} DESTINATION "${OPENCV_INCLUDE_INSTALL_PATH}/${CMAKE_MATCH_1}" COMPONENT dev)
->>>>>>> d093cb54
       endif()
     endforeach()
   endif()
